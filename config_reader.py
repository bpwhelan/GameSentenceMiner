import json
import logging
import os
from logging.handlers import RotatingFileHandler
from os.path import expanduser

import toml

# Define the path to your config.toml file
CONFIG_FILE = os.path.join(os.path.dirname(__file__), 'config.json')
temp_directory = ''


def save_updated_offsets_to_file():
    global audio_beginning_offset, audio_end_offset
    config_file = "config.toml"  # Ensure this is the correct path to your config file

    try:
        # Load the existing config
        with open(config_file, "r") as f:
            config_data = toml.load(f)

        # Update the audio offsets in the config data
        config_data["audio"]["beginning_offset"] = audio_beginning_offset
        config_data["audio"]["end_offset"] = audio_end_offset

        # Write the updated config back to the file
        with open(config_file, "w") as f:
            toml.dump(config_data, f)

        logger.info(
            f"Offsets saved to config.toml: beginning_offset={audio_beginning_offset}, end_offset={audio_end_offset}")
        print("Offsets have been successfully saved to the config file.")

    except Exception as e:
        logger.error(f"Failed to update offsets in config file: {e}")
        print(f"Error saving updated offsets: {e}")


TOML_CONFIG_FILE = 'config.toml'

def load_config():
    if os.path.exists(CONFIG_FILE):
        # If the JSON config exists, load it
        try:
            with open(CONFIG_FILE, 'r') as file:
                config_file = json.load(file)

                # Expanding user home paths in case "~" is used
                config_file['paths']['folder_to_watch'] = expanduser(config_file['paths'].get('folder_to_watch', '~/Videos/OBS'))
                config_file['paths']['audio_destination'] = expanduser(config_file['paths'].get('audio_destination', '~/Videos/OBS/Audio/'))
                config_file['paths']['screenshot_destination'] = expanduser(config_file['paths'].get('screenshot_destination', '~/Videos/OBS/SS/'))

                return config_file
        except json.JSONDecodeError as e:
            logger.error(f"Error parsing {CONFIG_FILE}: {e}")
            return None
    else:
        # If the JSON config doesn't exist, load from TOML and write to JSON
        try:
            with open(TOML_CONFIG_FILE, 'r') as file:
                toml_config = toml.load(file)

                # Write the TOML data to JSON file
                with open(CONFIG_FILE, 'w') as json_file:
                    json.dump(toml_config, json_file, indent=4)

                toml_config['paths']['folder_to_watch'] = expanduser(toml_config['paths'].get('folder_to_watch', '~/Videos/OBS'))
                toml_config['paths']['audio_destination'] = expanduser(toml_config['paths'].get('audio_destination', '~/Videos/OBS/Audio/'))
                toml_config['paths']['screenshot_destination'] = expanduser(toml_config['paths'].get('screenshot_destination', '~/Videos/OBS/SS/'))

                print(f"Configuration file created from {TOML_CONFIG_FILE}.")
                return toml_config
        except FileNotFoundError:
            print(f"Configuration file {TOML_CONFIG_FILE} not found!")
            return None
        except toml.TomlDecodeError as e:
            print(f"Error parsing {TOML_CONFIG_FILE}: {e}")
            return None


config = load_config()

if config:
    general_config = config.get('general', {})
    path_config = config.get('paths', {})
    audio_config = config.get('audio', {})
    anki_config = config.get('anki', {})
    feature_config = config.get('features', {})
    vosk_config = config.get('vosk', {})
    screenshot_config = config.get('screenshot', {})
    obs_config = config.get('obs', {})
    anki_custom_fields = config.get("anki_custom_fields", {})
    anki_overwrites_config = config.get('anki_overwrites', {})
    websocket_config = config.get('websocket', {})
    hotkey_config = config.get('hotkeys', {})

    #general config
    console_log_level = general_config.get('console_log_level', 'INFO')
    file_log_level = general_config.get('file_log_level', 'DEBUG')
    whisper_model_name = general_config.get('whisper_model', 'base')

    folder_to_watch = path_config.get('folder_to_watch', expanduser("~/Videos/OBS"))
    audio_destination = path_config.get('audio_destination', expanduser("~/Videos/OBS/Audio/"))
    screenshot_destination = path_config.get('screenshot_destination', expanduser("~/Videos/OBS/SS/"))

    # Anki fields
    anki_url = config.get('url', 'http://127.0.0.1:8765')
    sentence_field = anki_config.get('sentence_field', "Sentence")
    sentence_audio_field = anki_config.get('sentence_audio_field', "SentenceAudio")
    picture_field = anki_config.get('picture_field', "Picture")
    current_game = anki_config.get('current_game', "GameSentenceMiner")
    custom_tags = anki_config.get("custom_tags", [])
    add_game_tag = anki_config.get("add_game_tag", True)
    word_field = anki_config.get('word_field', 'Word')
    anki_polling_rate = anki_config.get('polling_rate', 200)

    # Feature flags
    do_vosk_postprocessing = feature_config.get('do_vosk_postprocessing', True)
    remove_video = feature_config.get('remove_video', True)
    remove_audio = feature_config.get('remove_audio', False)
    remove_screenshot = feature_config.get('remove_screenshot', False)
    update_anki = feature_config.get('update_anki', True)
    obs_full_auto_mode = feature_config.get('full_auto', False)
    notify_on_update = feature_config.get('notify_on_update', True)
    open_anki_edit = feature_config.get('open_anki_edit', False)
    backfill_audio = feature_config.get('backfill_audio', False)
<<<<<<< HEAD
    do_whisper_instead = feature_config.get('do_whisper_postprocessing_instead', True)
=======
    do_whisper_instead = feature_config.get('do_whisper_postprocessing_instead', False)
    do_silero_instead = feature_config.get('do_silero_postprocessing_instead', False)
>>>>>>> ed974c05

    # Vosk config
    vosk_model_url = vosk_config.get('url', "https://alphacephei.com/vosk/models/vosk-model-small-ja-0.22.zip")
    vosk_log_level = vosk_config.get('log-level', -1)


    # screenshot config
    screenshot_width = screenshot_config.get('width', 0)
    screenshot_height = screenshot_config.get('height', 0)
    screenshot_quality = str(screenshot_config.get('quality', 85))
    screenshot_extension = screenshot_config.get('extension', "webp")
    screenshot_custom_ffmpeg_settings = screenshot_config.get('custom_ffmpeg_settings', '')
    screenshot_hotkey_save_to_anki = screenshot_config.get('screenshot_hotkey_save_to_anki', True)

    # audio config
    audio_extension = audio_config.get('extension', 'opus')
    audio_beginning_offset = audio_config.get('beginning_offset', 0.0)
    audio_end_offset = audio_config.get('end_offset', 0.5)
    vosk_trim_beginning = audio_config.get('vosk_trim_beginning', False)
    ffmpeg_reencode_options = audio_config.get('ffmpeg_reencode_options', '')

    # Parse OBS settings from the config
    obs_enabled = obs_config.get('enabled', True)
    obs_start_buffer = obs_config.get('start_buffer', True)
    OBS_HOST = obs_config.get('host', "localhost")
    OBS_PORT = obs_config.get('port', 4455)
    OBS_PASSWORD = obs_config.get('password', "your_password")
    get_game_from_scene = obs_config.get('get_game_from_scene', False)

    # websocket settings
    websocket_enabled = websocket_config.get('enabled', True)
    websocket_uri = websocket_config.get('uri') or websocket_config.get('url', 'localhost:6677')

    # Overrides
    overwrite_audio = anki_config.get("override_audio") or anki_overwrites_config.get('overwrite_audio', False)
    overwrite_picture = anki_overwrites_config.get('overwrite_picture', True)

    # hotkeys
    offset_reset_hotkey = hotkey_config.get('reset_offset') or audio_config.get('offset_reset_hotkey', 'f4')
    reset_line_hotkey = hotkey_config.get('reset_line', 'f5')
    take_screenshot_hotkey = hotkey_config.get('take_screenshot', 'f6')

    if backfill_audio and obs_full_auto_mode:
        print("Cannot have backfill_audio and obs_full_auto_mode turned on at the same time!")
        exit(1)

    if do_whisper_instead and do_silero_instead:
        print("Cannot have do_whisper_postprocessing_instead and do_silero_postprocessing_instead turned on at the same time!")
        exit(1)

    logger = logging.getLogger("GameSentenceMiner")
    logger.setLevel(logging.DEBUG)  # Set the base level to DEBUG so that all messages are captured

    # Create console handler with level INFO
    console_handler = logging.StreamHandler()
    console_handler.setLevel(logging.INFO)

    # Create rotating file handler with level DEBUG
    file_handler = RotatingFileHandler("gamesentenceminer.log", maxBytes=10_000_000, backupCount=2, encoding='utf-8')
    file_handler.setLevel(logging.DEBUG)

    # Create a formatter
    formatter = logging.Formatter('%(asctime)s - %(name)s - %(levelname)s - %(message)s')

    # Add formatter to handlers
    console_handler.setFormatter(formatter)
    file_handler.setFormatter(formatter)

    # Add handlers to the logger
    logger.addHandler(console_handler)
    logger.addHandler(file_handler)

else:
    raise Exception("No config found")

print(config)<|MERGE_RESOLUTION|>--- conflicted
+++ resolved
@@ -125,13 +125,9 @@
     notify_on_update = feature_config.get('notify_on_update', True)
     open_anki_edit = feature_config.get('open_anki_edit', False)
     backfill_audio = feature_config.get('backfill_audio', False)
-<<<<<<< HEAD
-    do_whisper_instead = feature_config.get('do_whisper_postprocessing_instead', True)
-=======
     do_whisper_instead = feature_config.get('do_whisper_postprocessing_instead', False)
     do_silero_instead = feature_config.get('do_silero_postprocessing_instead', False)
->>>>>>> ed974c05
-
+    
     # Vosk config
     vosk_model_url = vosk_config.get('url', "https://alphacephei.com/vosk/models/vosk-model-small-ja-0.22.zip")
     vosk_log_level = vosk_config.get('log-level', -1)
