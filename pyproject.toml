--- conflicted
+++ resolved
@@ -57,12 +57,9 @@
   "win10toast>=0.9; sys_platform == 'win32'",
   "stable-ts>=2.19.1",
   "torchcodec>=0.7.0",
-<<<<<<< HEAD
   "torchaudio>=2.8.0",
   "flask-compress~=1.15"
-=======
   "torchaudio==2.8.0",
->>>>>>> fc5b9399
 ]
 
 # This creates a command-line script named `gamesentenceminer` that will
