import json
import logging
import os
import shutil
from dataclasses import dataclass, field
from logging.handlers import RotatingFileHandler
from os.path import expanduser
from sys import platform
from typing import List, Dict
import sys

import toml
from dataclasses_json import dataclass_json


OFF = 'OFF'
VOSK = 'VOSK'
SILERO = 'SILERO'
WHISPER = 'WHISPER'

VOSK_BASE = 'BASE'
VOSK_SMALL = 'SMALL'

WHISPER_TINY = 'tiny'
WHISPER_BASE = 'base'
WHISPER_SMALL = 'small'
WHISPER_MEDIUM = 'medium'
WHSIPER_LARGE = 'large'

INFO = 'INFO'
DEBUG = 'DEBUG'

DEFAULT_CONFIG = 'Default'

current_game = ''


@dataclass_json
@dataclass
class General:
    use_websocket: bool = True
    use_clipboard: bool = True
    websocket_uri: str = 'localhost:6677'
    open_config_on_startup: bool = False
    open_multimine_on_startup: bool = False
    texthook_replacement_regex: str = ""


@dataclass_json
@dataclass
class Paths:
    folder_to_watch: str = expanduser("~/Videos/GSM")
    audio_destination: str = expanduser("~/Videos/GSM/Audio/")
    screenshot_destination: str = expanduser("~/Videos/GSM/SS/")
    remove_video: bool = True
    remove_audio: bool = False
    remove_screenshot: bool = False


@dataclass_json
@dataclass
class Anki:
    update_anki: bool = True
    url: str = 'http://127.0.0.1:8765'
    sentence_field: str = "Sentence"
    sentence_audio_field: str = "SentenceAudio"
    picture_field: str = "Picture"
    word_field: str = 'Expression'
    previous_sentence_field: str = ''
    previous_image_field: str = ''
    custom_tags: List[str] = None  # Initialize to None and set it in __post_init__
    tags_to_check: List[str] = None
    add_game_tag: bool = True
    polling_rate: int = 200
    overwrite_audio: bool = False
    overwrite_picture: bool = True
    multi_overwrites_sentence: bool = True
    anki_custom_fields: Dict[str, str] = None  # Initialize to None and set it in __post_init__

    def __post_init__(self):
        if self.custom_tags is None:
            self.custom_tags = []
        if self.anki_custom_fields is None:
            self.anki_custom_fields = {}
        if self.tags_to_check is None:
            self.tags_to_check = []


@dataclass_json
@dataclass
class Features:
    full_auto: bool = True
    notify_on_update: bool = True
    open_anki_edit: bool = False
    backfill_audio: bool = False


@dataclass_json
@dataclass
class Screenshot:
    width: str = 0
    height: str = 0
    quality: str = 85
    extension: str = "webp"
    custom_ffmpeg_settings: str = ''
    screenshot_hotkey_updates_anki: bool = False
    seconds_after_line: float = 1.0
    use_beginning_of_line_as_screenshot: bool = True


@dataclass_json
@dataclass
class Audio:
    extension: str = 'opus'
    beginning_offset: float = 0.0
    end_offset: float = 0.5
    ffmpeg_reencode_options: str = ''
    external_tool: str = ""
    anki_media_collection: str = ""


@dataclass_json
@dataclass
class OBS:
    enabled: bool = True
    open_obs: bool = True
    close_obs: bool = True
    host: str = "localhost"
    port: int = 4455
    password: str = "your_password"
    start_buffer: bool = True
    get_game_from_scene: bool = True
    minimum_replay_size: int = 0


@dataclass_json
@dataclass
class Hotkeys:
    reset_line: str = 'f5'
    take_screenshot: str = 'f6'
    open_utility: str = 'ctrl+m'


@dataclass_json
@dataclass
class VAD:
    whisper_model: str = WHISPER_BASE
    do_vad_postprocessing: bool = True
    vosk_url: str = VOSK_BASE
    selected_vad_model: str = SILERO
    backup_vad_model: str = OFF
    trim_beginning: bool = False
<<<<<<< HEAD
    beginning_offset: float = -0.25
=======
    beginning_offset: float = -0.5
>>>>>>> 5b1b3736
    add_audio_on_no_results: bool = False


@dataclass_json
@dataclass
class ProfileConfig:
    name: str = 'Default'
    general: General = field(default_factory=General)
    paths: Paths = field(default_factory=Paths)
    anki: Anki = field(default_factory=Anki)
    features: Features = field(default_factory=Features)
    screenshot: Screenshot = field(default_factory=Screenshot)
    audio: Audio = field(default_factory=Audio)
    obs: OBS = field(default_factory=OBS)
    hotkeys: Hotkeys = field(default_factory=Hotkeys)
    vad: VAD = field(default_factory=VAD)


    # This is just for legacy support
    def load_from_toml(self, file_path: str):
        with open(file_path, 'r') as f:
            config_data = toml.load(f)

        self.paths.folder_to_watch = expanduser(config_data['paths'].get('folder_to_watch', self.paths.folder_to_watch))
        self.paths.audio_destination = expanduser(
            config_data['paths'].get('audio_destination', self.paths.audio_destination))
        self.paths.screenshot_destination = expanduser(config_data['paths'].get('screenshot_destination',
                                                                                self.paths.screenshot_destination))

        self.anki.url = config_data['anki'].get('url', self.anki.url)
        self.anki.sentence_field = config_data['anki'].get('sentence_field', self.anki.sentence_field)
        self.anki.sentence_audio_field = config_data['anki'].get('sentence_audio_field', self.anki.sentence_audio_field)
        self.anki.word_field = config_data['anki'].get('word_field', self.anki.word_field)
        self.anki.picture_field = config_data['anki'].get('picture_field', self.anki.picture_field)
        self.anki.custom_tags = config_data['anki'].get('custom_tags', self.anki.custom_tags)
        self.anki.add_game_tag = config_data['anki'].get('add_game_tag', self.anki.add_game_tag)
        self.anki.polling_rate = config_data['anki'].get('polling_rate', self.anki.polling_rate)
        self.anki.overwrite_audio = config_data['anki_overwrites'].get('overwrite_audio', self.anki.overwrite_audio)
        self.anki.overwrite_picture = config_data['anki_overwrites'].get('overwrite_picture',
                                                                         self.anki.overwrite_picture)

        self.features.full_auto = config_data['features'].get('do_vosk_postprocessing', self.features.full_auto)
        self.features.notify_on_update = config_data['features'].get('notify_on_update', self.features.notify_on_update)
        self.features.open_anki_edit = config_data['features'].get('open_anki_edit', self.features.open_anki_edit)
        self.features.backfill_audio = config_data['features'].get('backfill_audio', self.features.backfill_audio)

        self.screenshot.width = config_data['screenshot'].get('width', self.screenshot.width)
        self.screenshot.height = config_data['screenshot'].get('height', self.screenshot.height)
        self.screenshot.quality = config_data['screenshot'].get('quality', self.screenshot.quality)
        self.screenshot.extension = config_data['screenshot'].get('extension', self.screenshot.extension)
        self.screenshot.custom_ffmpeg_settings = config_data['screenshot'].get('custom_ffmpeg_settings',
                                                                               self.screenshot.custom_ffmpeg_settings)

        self.audio.extension = config_data['audio'].get('extension', self.audio.extension)
        self.audio.beginning_offset = config_data['audio'].get('beginning_offset', self.audio.beginning_offset)
        self.audio.end_offset = config_data['audio'].get('end_offset', self.audio.end_offset)
        self.audio.ffmpeg_reencode_options = config_data['audio'].get('ffmpeg_reencode_options',
                                                                      self.audio.ffmpeg_reencode_options)

        self.vad.whisper_model = config_data['vosk'].get('whisper_model', self.vad.whisper_model)
        self.vad.vosk_url = config_data['vosk'].get('url', self.vad.vosk_url)
        self.vad.do_vad_postprocessing = config_data['features'].get('do_vosk_postprocessing',
                                                                     self.vad.do_vad_postprocessing)
        self.vad.trim_beginning = config_data['audio'].get('vosk_trim_beginning', self.vad.trim_beginning)

        self.obs.enabled = config_data['obs'].get('enabled', self.obs.enabled)
        self.obs.host = config_data['obs'].get('host', self.obs.host)
        self.obs.port = config_data['obs'].get('port', self.obs.port)
        self.obs.password = config_data['obs'].get('password', self.obs.password)

        self.general.use_websocket = config_data['websocket'].get('enabled', self.general.use_websocket)
        self.general.websocket_uri = config_data['websocket'].get('uri', self.general.websocket_uri)

        self.hotkeys.reset_line = config_data['hotkeys'].get('reset_line', self.hotkeys.reset_line)
        self.hotkeys.take_screenshot = config_data['hotkeys'].get('take_screenshot', self.hotkeys.take_screenshot)

        self.anki.anki_custom_fields = config_data.get('anki_custom_fields', {})

        with open(get_config_path(), 'w') as f:
            f.write(self.to_json(indent=4))
            print(
                'config.json successfully generated from previous settings. config.toml will no longer be used.')

        return self

    def restart_required(self, previous):
        previous: ProfileConfig
        if any([previous.general.use_websocket != self.general.use_websocket,
                previous.general.use_clipboard != self.general.use_clipboard,
                previous.general.websocket_uri != self.general.websocket_uri,
                previous.paths.folder_to_watch != self.paths.folder_to_watch,
                previous.obs.open_obs != self.obs.open_obs,
                previous.obs.host != self.obs.host,
                previous.obs.port != self.obs.port
                ]):
            logger.info("Restart Required for Some Settings that were Changed")
            return True
        return False

    def config_changed(self, new: 'ProfileConfig') -> bool:
        return self != new


@dataclass_json
@dataclass
class Config:
    configs: Dict[str, ProfileConfig] = field(default_factory=dict)
    current_profile: str = DEFAULT_CONFIG

    @classmethod
    def new(cls):
        instance = cls(configs={DEFAULT_CONFIG: ProfileConfig()}, current_profile=DEFAULT_CONFIG)
        return instance

    def get_config(self) -> ProfileConfig:
        return self.configs[self.current_profile]

    def set_config_for_profile(self, profile: str, config: ProfileConfig):
        config.name = profile
        self.configs[profile] = config

    def has_config_for_current_game(self):
        return current_game in self.configs

    def get_all_profile_names(self):
        return list(self.configs.keys())

    def get_default_config(self):
        return self.configs[DEFAULT_CONFIG]


def get_default_anki_path():
    if platform == 'win32':  # Windows
        base_dir = os.getenv('APPDATA')
    else:  # macOS and Linux
        base_dir = '~/.local/share/'
    config_dir = os.path.join(base_dir, 'Anki2')
    return config_dir

def get_default_anki_media_collection_path():
    return os.path.join(get_default_anki_path(), 'User 1', 'collection.media')

def get_app_directory():
    if platform == 'win32':  # Windows
        appdata_dir = os.getenv('APPDATA')
    else:  # macOS and Linux
        appdata_dir = os.path.expanduser('~/.config')
    config_dir = os.path.join(appdata_dir, 'GameSentenceMiner')
    os.makedirs(config_dir, exist_ok=True)  # Create the directory if it doesn't exist
    return config_dir


def get_log_path():
    return os.path.join(get_app_directory(), 'gamesentenceminer.log')

temp_directory = ''

def get_temporary_directory():
    global temp_directory
    if not temp_directory:
        temp_directory = os.path.join(get_app_directory(), 'temp')
        os.makedirs(temp_directory, exist_ok=True)
        for filename in os.listdir(temp_directory):
            file_path = os.path.join(temp_directory, filename)
            try:
                if os.path.isfile(file_path) or os.path.islink(file_path):
                    os.unlink(file_path)
                elif os.path.isdir(file_path):
                    shutil.rmtree(file_path)
            except Exception as e:
                logger.error(f"Failed to delete {file_path}. Reason: {e}")
    return temp_directory

def get_config_path():
    return os.path.join(get_app_directory(), 'config.json')


def load_config():
    config_path = get_config_path()

    if os.path.exists('config.json') and not os.path.exists(config_path):
        shutil.copy('config.json', config_path)

    if os.path.exists(config_path):
        try:
            with open(config_path, 'r') as file:
                config_file = json.load(file)
                if "current_profile" in config_file:
                    return Config.from_dict(config_file)
                else:
                    print(f"Loading Profile-less Config, Converting to new Config!")
                    with open(config_path, 'r') as file:
                        config_file = json.load(file)

                    config = ProfileConfig.from_dict(config_file)
                    new_config = Config(configs = {DEFAULT_CONFIG : config}, current_profile=DEFAULT_CONFIG)

                    with open(config_path, 'w') as file:
                        json.dump(new_config.to_dict(), file, indent=4)
                    return new_config
        except json.JSONDecodeError as e:
            logger.error(f"Error parsing config.json: {e}")
            return None
    elif os.path.exists('config.toml'):
        config = ProfileConfig().load_from_toml('config.toml')
        new_config = Config({DEFAULT_CONFIG: config}, current_profile=DEFAULT_CONFIG)
        return new_config
    else:
        config = Config.new()
        with open(config_path, 'w') as file:
            json.dump(config.to_dict(), file, indent=4)
        return config


config_instance: Config = None


def get_config():
    global config_instance
    if config_instance is None:
        config_instance = load_config()
        config = config_instance.get_config()

        if config.features.backfill_audio and config.features.full_auto:
            logger.warning("Backfill audio is enabled, but full auto is also enabled. Disabling backfill...")
            config.features.backfill_audio = False

    # print(config_instance.get_config())
    return config_instance.get_config()


def reload_config():
    global config_instance
    config_instance = load_config()
    config = config_instance.get_config()

    if config.features.backfill_audio and config.features.full_auto:
        logger.warning("Backfill is enabled, but full auto is also enabled. Disabling backfill...")
        config.features.backfill_audio = False

def get_master_config():
    return config_instance

def save_full_config(config):
    with open(get_config_path(), 'w') as file:
        json.dump(config.to_dict(), file, indent=4)

def save_current_config(config):
    global config_instance
    config_instance.set_config_for_profile(config_instance.current_profile, config)
    save_full_config(config_instance)

def switch_profile_and_save(profile_name):
    global config_instance
    config_instance.current_profile = profile_name
    save_full_config(config_instance)
    return config_instance.get_config()


sys.stdout.reconfigure(encoding='utf-8')
sys.stderr.reconfigure(encoding='utf-8')

logger = logging.getLogger("GameSentenceMiner")
logger.setLevel(logging.DEBUG)  # Set the base level to DEBUG so that all messages are captured

# Create console handler with level INFO
console_handler = logging.StreamHandler(sys.stdout)
console_handler.setLevel(logging.INFO)

# Create rotating file handler with level DEBUG
file_handler = RotatingFileHandler(get_log_path(), maxBytes=10 * 1024 * 1024, backupCount=0, encoding='utf-8')
file_handler.setLevel(logging.DEBUG)

# Create a formatter
formatter = logging.Formatter('%(asctime)s - %(name)s - %(levelname)s - %(message)s')

# Add formatter to handlers
console_handler.setFormatter(formatter)
file_handler.setFormatter(formatter)

# Add handlers to the logger
logger.addHandler(console_handler)
logger.addHandler(file_handler)<|MERGE_RESOLUTION|>--- conflicted
+++ resolved
@@ -150,11 +150,7 @@
     selected_vad_model: str = SILERO
     backup_vad_model: str = OFF
     trim_beginning: bool = False
-<<<<<<< HEAD
     beginning_offset: float = -0.25
-=======
-    beginning_offset: float = -0.5
->>>>>>> 5b1b3736
     add_audio_on_no_results: bool = False
 
 
