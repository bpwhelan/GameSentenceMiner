--- conflicted
+++ resolved
@@ -413,17 +413,10 @@
 
 class GameLinesTable(SQLiteDBTable):
     _table = 'game_lines'
-<<<<<<< HEAD
-    _fields = ['game_name', 'line_text', 'timestamp', 'screenshot_in_anki',
-               'audio_in_anki', 'screenshot_path', 'audio_path', 'replay_path', 'translation', "original_game_name"]
+    _fields = ['game_name', 'line_text', 'screenshot_in_anki',
+               'audio_in_anki', 'screenshot_path', 'audio_path', 'replay_path', 'translation', 'timestamp', 'original_game_name']
     _types = [str,  # Includes primary key type
-              str, str, str, str, str, str, str, str, str, str]
-=======
-    _fields = ['game_name', 'line_text', 'screenshot_in_anki',
-               'audio_in_anki', 'screenshot_path', 'audio_path', 'replay_path', 'translation', 'timestamp']
-    _types = [str,  # Includes primary key type
-              str, str, str, str, str, str, str, str, float]
->>>>>>> 4da60d1b
+              str, str, str, str, str, str, str, str, float, str]
     _pk = 'id'
     _auto_increment = False  # Use string IDs
 
