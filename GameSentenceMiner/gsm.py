--- conflicted
+++ resolved
@@ -700,8 +700,10 @@
             if shutil.which("ffmpeg") is None:
                 os.environ["PATH"] += os.pathsep + \
                     os.path.dirname(get_ffmpeg_path())
-<<<<<<< HEAD
-        
+        if is_mac():
+            if shutil.which("ffmpeg") is None:
+                os.environ["PATH"] += os.pathsep + "/opt/homebrew/bin"
+                
         # Check for due cron jobs on startup
         try:
             from GameSentenceMiner.util.cron.run_crons import run_due_crons
@@ -729,12 +731,6 @@
                 logger.info(f"Initial rollup complete: processed {rollup_result.get('processed', 0)} dates")
         except Exception as e:
             logger.warning(f"Failed to check/populate rollup table on startup: {e}")
-        
-=======
-        if is_mac():
-            if shutil.which("ffmpeg") is None:
-                os.environ["PATH"] += os.pathsep + "/opt/homebrew/bin"
->>>>>>> 2af29884
         if get_config().obs.open_obs:
             obs_process = obs.start_obs()
             # obs.connect_to_obs(start_replay=True)
