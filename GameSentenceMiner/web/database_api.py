import datetime
import re
import csv
import io
from collections import defaultdict

import flask
from flask import request, jsonify

from GameSentenceMiner.util.db import GameLinesTable
from GameSentenceMiner.util.configuration import logger, get_config, save_current_config
from GameSentenceMiner.web.stats import (
    calculate_kanji_frequency, calculate_heatmap_data, calculate_total_chars_per_game,
    calculate_reading_time_per_game, calculate_reading_speed_per_game,
    calculate_current_game_stats, calculate_all_games_stats, calculate_daily_reading_time,
    calculate_time_based_streak, calculate_actual_reading_time
)


def register_database_api_routes(app):
    """Register all database API routes with the Flask app."""
    
    @app.route('/api/search-sentences')
    def api_search_sentences():
        """
        API endpoint for searching sentences with filters and pagination.
        """
        try:
            # Get query parameters
            query = request.args.get('q', '').strip()
            game_filter = request.args.get('game', '')
            sort_by = request.args.get('sort', 'relevance')
            page = int(request.args.get('page', 1))
            page_size = int(request.args.get('page_size', 20))
            
            # Validate parameters
            if not query:
                return jsonify({'error': 'Search query is required'}), 400
            
            if page < 1:
                page = 1
            if page_size < 1 or page_size > 100:
                page_size = 20
            
            # Build the SQL query
            base_query = f"SELECT * FROM {GameLinesTable._table} WHERE line_text LIKE ?"
            params = [f'%{query}%']
            
            # Add game filter if specified
            if game_filter:
                base_query += " AND game_name = ?"
                params.append(game_filter)
            
            # Add sorting
            if sort_by == 'date_desc':
                base_query += " ORDER BY timestamp DESC"
            elif sort_by == 'date_asc':
                base_query += " ORDER BY timestamp ASC"
            elif sort_by == 'game_name':
                base_query += " ORDER BY game_name, timestamp DESC"
            else:  # relevance - could be enhanced with proper scoring
                base_query += " ORDER BY timestamp DESC"
            
            # Get total count for pagination
            count_query = f"SELECT COUNT(*) FROM {GameLinesTable._table} WHERE line_text LIKE ?"
            count_params = [f'%{query}%']
            if game_filter:
                count_query += " AND game_name = ?"
                count_params.append(game_filter)
            
            total_results = GameLinesTable._db.fetchone(count_query, count_params)[0]
            
            # Add pagination
            offset = (page - 1) * page_size
            base_query += f" LIMIT ? OFFSET ?"
            params.extend([page_size, offset])
            
            # Execute search query
            rows = GameLinesTable._db.fetchall(base_query, params)
            
            # Format results
            results = []
            for row in rows:
                game_line = GameLinesTable.from_row(row)
                if game_line:
                    results.append({
                        'id': game_line.id,
                        'sentence': game_line.line_text or '',
                        'game_name': game_line.game_name or 'Unknown Game',
                        'timestamp': float(game_line.timestamp) if game_line.timestamp else 0,
                        'translation': game_line.translation or None,
                        'has_audio': bool(game_line.audio_path),
                        'has_screenshot': bool(game_line.screenshot_path)
                    })
            
            return jsonify({
                'results': results,
                'total': total_results,
                'page': page,
                'page_size': page_size,
                'total_pages': (total_results + page_size - 1) // page_size
            }), 200
            
        except ValueError as e:
            return jsonify({'error': 'Invalid pagination parameters'}), 400
        except Exception as e:
            logger.error(f"Error in sentence search: {e}")
            return jsonify({'error': 'Search failed'}), 500

    @app.route('/api/games-list')
    def api_games_list():
        """
        Provides game list with metadata for deletion interface.
        """
        try:
            game_names = GameLinesTable.get_all_games_with_lines()
            games_data = []
            
            for game_name in game_names:
                lines = GameLinesTable.get_all_lines_for_scene(game_name)
                if not lines:
                    continue
                    
                # Calculate metadata
                sentence_count = len(lines)
                timestamps = [float(line.timestamp) for line in lines]
                min_date = datetime.date.fromtimestamp(min(timestamps))
                max_date = datetime.date.fromtimestamp(max(timestamps))
                total_chars = sum(len(line.line_text) if line.line_text else 0 for line in lines)
                
                games_data.append({
                    'name': game_name,
                    'sentence_count': sentence_count,
                    'first_entry_date': min_date.strftime('%Y-%m-%d'),
                    'last_entry_date': max_date.strftime('%Y-%m-%d'),
                    'total_characters': total_chars,
                    'date_range': f"{min_date.strftime('%Y-%m-%d')} to {max_date.strftime('%Y-%m-%d')}" if min_date != max_date else min_date.strftime('%Y-%m-%d')
                })
            
            # Sort by total characters (most characters first)
            games_data.sort(key=lambda x: x['total_characters'], reverse=True)
            
            return jsonify({'games': games_data}), 200
            
        except Exception as e:
            logger.error(f"Error fetching games list: {e}")
            return jsonify({'error': 'Failed to fetch games list'}), 500

    @app.route('/api/delete-games', methods=['POST'])
    def api_delete_games():
        """
        Handles bulk deletion of games and their associated data.
        """
        try:
            data = request.get_json()
            game_names = data.get('game_names', [])
            
            if not game_names:
                return jsonify({'error': 'No games specified for deletion'}), 400
            
            if not isinstance(game_names, list):
                return jsonify({'error': 'game_names must be a list'}), 400
            
            # Validate that all games exist
            existing_games = GameLinesTable.get_all_games_with_lines()
            invalid_games = [name for name in game_names if name not in existing_games]
            
            if invalid_games:
                return jsonify({'error': f'Games not found: {", ".join(invalid_games)}'}), 400
            
            deletion_results = {}
            total_deleted = 0
            
            # Delete each game's data
            for game_name in game_names:
                try:
                    # Get lines for this game before deletion for counting
                    lines = GameLinesTable.get_all_lines_for_scene(game_name)
                    lines_count = len(lines)
                    
                    # Delete all lines for this game using the database connection
                    GameLinesTable._db.execute(
                        f"DELETE FROM {GameLinesTable._table} WHERE game_name=?",
                        (game_name,),
                        commit=True
                    )
                    
                    deletion_results[game_name] = {
                        'deleted_sentences': lines_count,
                        'status': 'success'
                    }
                    total_deleted += lines_count
                    
                    logger.info(f"Deleted {lines_count} sentences for game: {game_name}")
                    
                except Exception as e:
                    logger.error(f"Error deleting game {game_name}: {e}")
                    deletion_results[game_name] = {
                        'deleted_sentences': 0,
                        'status': 'error',
                        'error': str(e)
                    }
            
            # Check if any deletions were successful
            successful_deletions = [name for name, result in deletion_results.items() if result['status'] == 'success']
            failed_deletions = [name for name, result in deletion_results.items() if result['status'] == 'error']
            
            response_data = {
                'message': f'Deletion completed. {len(successful_deletions)} games successfully deleted.',
                'total_sentences_deleted': total_deleted,
                'successful_games': successful_deletions,
                'failed_games': failed_deletions,
                'detailed_results': deletion_results
            }
            
            if failed_deletions:
                response_data['warning'] = f'Some games failed to delete: {", ".join(failed_deletions)}'
                return jsonify(response_data), 207  # Multi-Status (partial success)
            else:
                return jsonify(response_data), 200
                
        except Exception as e:
            logger.error(f"Error in bulk game deletion: {e}")
            return jsonify({'error': f'Failed to delete games: {str(e)}'}), 500

    @app.route('/api/settings', methods=['GET'])
    def api_get_settings():
        """
        Get current AFK timer, session gap, and streak requirement settings.
        """
        try:
            config = get_config()
            return jsonify({
                'afk_timer_seconds': config.advanced.afk_timer_seconds,
                'session_gap_seconds': config.advanced.session_gap_seconds,
                'streak_requirement_hours': getattr(config.advanced, 'streak_requirement_hours', 1.0)
            }), 200
        except Exception as e:
            logger.error(f"Error getting settings: {e}")
            return jsonify({'error': 'Failed to get settings'}), 500

    @app.route('/api/settings', methods=['POST'])
    def api_save_settings():
        """
        Save/update AFK timer, session gap, and streak requirement settings.
        """
        try:
            data = request.get_json()
            
            if not data:
                return jsonify({'error': 'No data provided'}), 400
            
            afk_timer = data.get('afk_timer_seconds')
            session_gap = data.get('session_gap_seconds')
            streak_requirement = data.get('streak_requirement_hours')
            
            # Validate input - only require the settings that are provided
            settings_to_update = {}
            
            if afk_timer is not None:
                try:
                    afk_timer = int(afk_timer)
                    if afk_timer < 30 or afk_timer > 600:
                        return jsonify({'error': 'AFK timer must be between 30 and 600 seconds'}), 400
                    settings_to_update['afk_timer_seconds'] = afk_timer
                except (ValueError, TypeError):
                    return jsonify({'error': 'AFK timer must be a valid integer'}), 400
            
            if session_gap is not None:
                try:
                    session_gap = int(session_gap)
                    if session_gap < 300 or session_gap > 7200:
                        return jsonify({'error': 'Session gap must be between 300 and 7200 seconds (5 minutes to 2 hours)'}), 400
                    settings_to_update['session_gap_seconds'] = session_gap
                except (ValueError, TypeError):
                    return jsonify({'error': 'Session gap must be a valid integer'}), 400
            
            if streak_requirement is not None:
                try:
                    streak_requirement = float(streak_requirement)
                    if streak_requirement < 0.01 or streak_requirement > 24:
                        return jsonify({'error': 'Streak requirement must be between 0.01 and 24 hours'}), 400
                    settings_to_update['streak_requirement_hours'] = streak_requirement
                except (ValueError, TypeError):
                    return jsonify({'error': 'Streak requirement must be a valid number'}), 400
            
            if not settings_to_update:
                return jsonify({'error': 'No valid settings provided'}), 400
            
            # Update configuration
            config = get_config()
            
            if 'afk_timer_seconds' in settings_to_update:
                config.advanced.afk_timer_seconds = settings_to_update['afk_timer_seconds']
            if 'session_gap_seconds' in settings_to_update:
                config.advanced.session_gap_seconds = settings_to_update['session_gap_seconds']
            if 'streak_requirement_hours' in settings_to_update:
                setattr(config.advanced, 'streak_requirement_hours', settings_to_update['streak_requirement_hours'])
            
            # Save configuration
            save_current_config(config)
            
            logger.info(f"Settings updated: {settings_to_update}")
            
            response_data = {'message': 'Settings saved successfully'}
            response_data.update(settings_to_update)
            
            return jsonify(response_data), 200
            
        except Exception as e:
            logger.error(f"Error saving settings: {e}")
            return jsonify({'error': 'Failed to save settings'}), 500


    @app.route('/api/preview-text-deletion', methods=['POST'])
    def api_preview_text_deletion():
        """
        Preview text lines that would be deleted based on regex or exact text matching.
        """
        try:
            data = request.get_json()
            if not data:
                return jsonify({'error': 'No data provided'}), 400
            
            regex_pattern = data.get('regex_pattern')
            exact_text = data.get('exact_text')
            case_sensitive = data.get('case_sensitive', False)
            use_regex = data.get('use_regex', False)
            
            if not regex_pattern and not exact_text:
                return jsonify({'error': 'Either regex_pattern or exact_text must be provided'}), 400
            
            # Get all lines from database
            all_lines = GameLinesTable.all()
            if not all_lines:
                return jsonify({'count': 0, 'samples': []}), 200
            
            matches = []
            
            if regex_pattern and use_regex:
                # Use regex matching
                try:
                    # Ensure regex_pattern is a string
                    if not isinstance(regex_pattern, str):
                        return jsonify({'error': 'Regex pattern must be a string'}), 400
                        
                    flags = 0 if case_sensitive else re.IGNORECASE
                    pattern = re.compile(regex_pattern, flags)
                    
                    for line in all_lines:
                        if line.line_text and isinstance(line.line_text, str) and pattern.search(line.line_text):
                            matches.append(line.line_text)
                            
                except re.error as e:
                    return jsonify({'error': f'Invalid regex pattern: {str(e)}'}), 400
                    
            elif exact_text:
                # Use exact text matching - ensure exact_text is properly handled
                if isinstance(exact_text, list):
                    text_lines = exact_text
                elif isinstance(exact_text, str):
                    text_lines = [exact_text]
                else:
                    return jsonify({'error': 'exact_text must be a string or list of strings'}), 400
                
                for line in all_lines:
                    if line.line_text and isinstance(line.line_text, str):
                        line_text = line.line_text if case_sensitive else line.line_text.lower()
                        
                        for target_text in text_lines:
                            # Ensure target_text is a string
                            if not isinstance(target_text, str):
                                continue
                            compare_text = target_text if case_sensitive else target_text.lower()
                            if compare_text in line_text:
                                matches.append(line.line_text)
                                break
            
            # Remove duplicates while preserving order
            unique_matches = []
            seen = set()
            for match in matches:
                if match not in seen:
                    unique_matches.append(match)
                    seen.add(match)
            
            # Get sample matches (first 10)
            samples = unique_matches[:10]
            
            return jsonify({
                'count': len(unique_matches),
                'samples': samples
            }), 200
            
        except Exception as e:
            logger.error(f"Error in preview text deletion: {e}")
            return jsonify({'error': f'Preview failed: {str(e)}'}), 500

    @app.route('/api/delete-text-lines', methods=['POST'])
    def api_delete_text_lines():
        """
        Delete text lines from database based on regex or exact text matching.
        """
        try:
            data = request.get_json()
            if not data:
                return jsonify({'error': 'No data provided'}), 400
            
            regex_pattern = data.get('regex_pattern')
            exact_text = data.get('exact_text')
            case_sensitive = data.get('case_sensitive', False)
            use_regex = data.get('use_regex', False)
            
            if not regex_pattern and not exact_text:
                return jsonify({'error': 'Either regex_pattern or exact_text must be provided'}), 400
            
            # Get all lines from database
            all_lines = GameLinesTable.all()
            if not all_lines:
                return jsonify({'deleted_count': 0}), 200
            
            lines_to_delete = []
            
            if regex_pattern and use_regex:
                # Use regex matching
                try:
                    # Ensure regex_pattern is a string
                    if not isinstance(regex_pattern, str):
                        return jsonify({'error': 'Regex pattern must be a string'}), 400
                        
                    flags = 0 if case_sensitive else re.IGNORECASE
                    pattern = re.compile(regex_pattern, flags)
                    
                    for line in all_lines:
                        if line.line_text and isinstance(line.line_text, str) and pattern.search(line.line_text):
                            lines_to_delete.append(line.id)
                            
                except re.error as e:
                    return jsonify({'error': f'Invalid regex pattern: {str(e)}'}), 400
                    
            elif exact_text:
                # Use exact text matching - ensure exact_text is properly handled
                if isinstance(exact_text, list):
                    text_lines = exact_text
                elif isinstance(exact_text, str):
                    text_lines = [exact_text]
                else:
                    return jsonify({'error': 'exact_text must be a string or list of strings'}), 400
                
                for line in all_lines:
                    if line.line_text and isinstance(line.line_text, str):
                        line_text = line.line_text if case_sensitive else line.line_text.lower()
                        
                        for target_text in text_lines:
                            # Ensure target_text is a string
                            if not isinstance(target_text, str):
                                continue
                            compare_text = target_text if case_sensitive else target_text.lower()
                            if compare_text in line_text:
                                lines_to_delete.append(line.id)
                                break
            
            # Delete the matching lines
            deleted_count = 0
            for line_id in set(lines_to_delete):  # Remove duplicates
                try:
                    GameLinesTable._db.execute(
                        f"DELETE FROM {GameLinesTable._table} WHERE id=?",
                        (line_id,),
                        commit=True
                    )
                    deleted_count += 1
                except Exception as e:
                    logger.warning(f"Failed to delete line {line_id}: {e}")
            
            logger.info(f"Deleted {deleted_count} lines using pattern: {regex_pattern or exact_text}")
            
            return jsonify({
                'deleted_count': deleted_count,
                'message': f'Successfully deleted {deleted_count} lines'
            }), 200
            
        except Exception as e:
            logger.error(f"Error in delete text lines: {e}")
            return jsonify({'error': f'Deletion failed: {str(e)}'}), 500

    @app.route('/api/preview-deduplication', methods=['POST'])
    def api_preview_deduplication():
        """
        Preview duplicate sentences that would be removed based on time window and game selection.
        """
        try:
            data = request.get_json()
            if not data:
                return jsonify({'error': 'No data provided'}), 400
            
            games = data.get('games', [])
            time_window_minutes = data.get('time_window_minutes', 5)
            case_sensitive = data.get('case_sensitive', False)
            
            if not games:
                return jsonify({'error': 'At least one game must be selected'}), 400
            
            # Get lines from selected games
            if 'all' in games:
                all_lines = GameLinesTable.all()
            else:
                all_lines = []
                for game_name in games:
                    game_lines = GameLinesTable.get_all_lines_for_scene(game_name)
                    all_lines.extend(game_lines)
            
            if not all_lines:
                return jsonify({'duplicates_count': 0, 'games_affected': 0, 'samples': []}), 200
            
            # Group lines by game and sort by timestamp
            game_lines = defaultdict(list)
            for line in all_lines:
                game_name = line.game_name or "Unknown Game"
                game_lines[game_name].append(line)
            
            # Sort lines within each game by timestamp
            for game_name in game_lines:
                game_lines[game_name].sort(key=lambda x: float(x.timestamp))
            
            duplicates_to_remove = []
            duplicate_samples = {}
            time_window_seconds = time_window_minutes * 60
            
            # Find duplicates within time window for each game
            for game_name, lines in game_lines.items():
                text_timeline = []
                
                for line in lines:
                    if not line.line_text or not line.line_text.strip():
                        continue
                        
                    line_text = line.line_text if case_sensitive else line.line_text.lower()
                    timestamp = float(line.timestamp)
                    
                    # Check for duplicates within time window
                    for prev_text, prev_timestamp, prev_line_id in reversed(text_timeline):
                        if timestamp - prev_timestamp > time_window_seconds:
                            break  # Outside time window
                            
                        if prev_text == line_text:
                            # Found duplicate within time window
                            duplicates_to_remove.append(line.id)
                            
                            # Store sample for preview
                            if line_text not in duplicate_samples:
                                duplicate_samples[line_text] = {
                                    'text': line.line_text,  # Original case
                                    'occurrences': 1
                                }
                            duplicate_samples[line_text]['occurrences'] += 1
                            break
                    
                    text_timeline.append((line_text, timestamp, line.id))
            
            # Calculate statistics
            duplicates_count = len(duplicates_to_remove)
            games_affected = len([game for game in game_lines.keys() if any(
                line.id in duplicates_to_remove for line in game_lines[game]
            )])
            
            # Get sample duplicates
            samples = list(duplicate_samples.values())[:10]
            
            return jsonify({
                'duplicates_count': duplicates_count,
                'games_affected': games_affected,
                'samples': samples
            }), 200
            
        except Exception as e:
            logger.error(f"Error in preview deduplication: {e}")
            return jsonify({'error': f'Preview failed: {str(e)}'}), 500

    @app.route('/api/deduplicate', methods=['POST'])
    def api_deduplicate():
        """
        Remove duplicate sentences from database based on time window and game selection.
        """
        try:
            data = request.get_json()
            if not data:
                return jsonify({'error': 'No data provided'}), 400
            
            games = data.get('games', [])
            time_window_minutes = data.get('time_window_minutes', 5)
            case_sensitive = data.get('case_sensitive', False)
            preserve_newest = data.get('preserve_newest', False)
            
            if not games:
                return jsonify({'error': 'At least one game must be selected'}), 400
            
            # Get lines from selected games
            if 'all' in games:
                all_lines = GameLinesTable.all()
            else:
                all_lines = []
                for game_name in games:
                    game_lines = GameLinesTable.get_all_lines_for_scene(game_name)
                    all_lines.extend(game_lines)
            
            if not all_lines:
                return jsonify({'deleted_count': 0}), 200
            
            # Group lines by game and sort by timestamp
            game_lines = defaultdict(list)
            for line in all_lines:
                game_name = line.game_name or "Unknown Game"
                game_lines[game_name].append(line)
            
            # Sort lines within each game by timestamp
            for game_name in game_lines:
                game_lines[game_name].sort(key=lambda x: float(x.timestamp))
            
            duplicates_to_remove = []
            time_window_seconds = time_window_minutes * 60
            
            # Find duplicates within time window for each game
            for game_name, lines in game_lines.items():
                text_timeline = []
                
                for line in lines:
                    if not line.line_text or not line.line_text.strip():
                        continue
                        
                    line_text = line.line_text if case_sensitive else line.line_text.lower()
                    timestamp = float(line.timestamp)
                    
                    # Check for duplicates within time window
                    duplicate_found = False
                    for i, (prev_text, prev_timestamp, prev_line_id) in enumerate(reversed(text_timeline)):
                        if timestamp - prev_timestamp > time_window_seconds:
                            break  # Outside time window
                            
                        if prev_text == line_text:
                            # Found duplicate within time window
                            if preserve_newest:
                                # Remove the older one (previous)
                                duplicates_to_remove.append(prev_line_id)
                                # Update timeline to replace old entry with new one
                                timeline_index = len(text_timeline) - 1 - i
                                text_timeline[timeline_index] = (line_text, timestamp, line.id)
                            else:
                                # Remove the newer one (current)
                                duplicates_to_remove.append(line.id)
                            
                            duplicate_found = True
                            break
                    
                    if not duplicate_found:
                        text_timeline.append((line_text, timestamp, line.id))
            
            # Delete the duplicate lines
            deleted_count = 0
            for line_id in set(duplicates_to_remove):  # Remove duplicates from deletion list
                try:
                    GameLinesTable._db.execute(
                        f"DELETE FROM {GameLinesTable._table} WHERE id=?",
                        (line_id,),
                        commit=True
                    )
                    deleted_count += 1
                except Exception as e:
                    logger.warning(f"Failed to delete duplicate line {line_id}: {e}")
            
            logger.info(f"Deduplication completed: removed {deleted_count} duplicate sentences from {len(games)} games with {time_window_minutes}min window")
            
            return jsonify({
                'deleted_count': deleted_count,
                'message': f'Successfully removed {deleted_count} duplicate sentences'
            }), 200
            
        except Exception as e:
            logger.error(f"Error in deduplication: {e}")
            return jsonify({'error': f'Deduplication failed: {str(e)}'}), 500

    @app.route('/api/merge_games', methods=['POST'])
    def api_merge_games():
        """
        Merges multiple selected games into a single game entry.
        The first game in the list becomes the primary game that retains its name.
        All lines from secondary games are moved to the primary game.
        """
        try:
            data = request.get_json()
            game_names = data.get('game_names', [])
            
            # Validation
            if not game_names:
                return jsonify({'error': 'No games specified for merging'}), 400
            
            if not isinstance(game_names, list):
                return jsonify({'error': 'game_names must be a list'}), 400
                
            if len(game_names) < 2:
                return jsonify({'error': 'At least 2 games must be selected for merging'}), 400
            
            # Validate that all games exist
            existing_games = GameLinesTable.get_all_games_with_lines()
            invalid_games = [name for name in game_names if name not in existing_games]
            
            if invalid_games:
                return jsonify({'error': f'Games not found: {", ".join(invalid_games)}'}), 400
            
            # Check for duplicate game names
            if len(set(game_names)) != len(game_names):
                return jsonify({'error': 'Duplicate game names found in selection'}), 400
            
            # Identify primary and secondary games
            primary_game = game_names[0]
            secondary_games = game_names[1:]
            
            # Collect pre-merge statistics
            primary_lines_before = GameLinesTable.get_all_lines_for_scene(primary_game)
            total_lines_to_merge = 0
            merge_summary = {
                'primary_game': primary_game,
                'secondary_games': secondary_games,
                'lines_moved': 0,
                'total_lines_after_merge': 0
            }
            
            # Calculate lines to be moved and store counts
            secondary_game_line_counts = {}
            for game_name in secondary_games:
                secondary_lines = GameLinesTable.get_all_lines_for_scene(game_name)
                line_count = len(secondary_lines)
                secondary_game_line_counts[game_name] = line_count
                total_lines_to_merge += line_count
            
            if total_lines_to_merge == 0:
                return jsonify({'error': 'No lines found in secondary games to merge'}), 400
            
            # Begin database transaction for merge
            try:
                # Perform the merge operation within transaction
                lines_moved = 0
                for game_name in secondary_games:
                    # Update game_name for all lines belonging to this secondary game
                    # Also set original_game_name to preserve the original title
                    # Ensure the table name is as expected to prevent SQL injection
                    if GameLinesTable._table != "game_lines":
                        raise ValueError("Unexpected table name in GameLinesTable._table")
                    GameLinesTable._db.execute(
                        "UPDATE game_lines SET game_name=?, original_game_name=COALESCE(original_game_name, ?) WHERE game_name=?",
                        (primary_game, game_name, game_name),
                        commit=True
                    )
                    
                    # Add the count we calculated earlier
                    lines_moved += secondary_game_line_counts[game_name]
                
                # Update merge summary
                merge_summary['lines_moved'] = lines_moved
                merge_summary['total_lines_after_merge'] = len(primary_lines_before) + lines_moved
                
                # Log the successful merge
                logger.info(f"Successfully merged {len(secondary_games)} games into '{primary_game}': moved {lines_moved} lines")
                
                # Prepare success response
                response_data = {
                    'message': f'Successfully merged {len(secondary_games)} games into "{primary_game}"',
                    'primary_game': primary_game,
                    'merged_games': secondary_games,
                    'lines_moved': lines_moved,
                    'total_lines_in_primary': merge_summary['total_lines_after_merge'],
                    'merge_summary': merge_summary
                }
                
                return jsonify(response_data), 200
                
            except Exception as db_error:
                logger.error(f"Database error during game merge: {db_error}")
                return jsonify({
                    'error': f'Failed to merge games due to database error: {str(db_error)}'
                }), 500
                
        except Exception as e:
            logger.error(f"Error in game merge API: {e}")
            return jsonify({'error': f'Game merge failed: {str(e)}'}), 500

    @app.route('/api/stats')
    def api_stats():
        """
        Provides aggregated, cumulative stats for charting.
        Accepts optional 'year' parameter to filter heatmap data.
        """
        try:
            # Get optional year filter parameter
            filter_year = request.args.get('year', None)
            
            # 1. Fetch all lines and sort them chronologically
            try:
                all_lines = sorted(GameLinesTable.all(), key=lambda line: line.timestamp)
            except Exception as e:
                logger.error(f"Error fetching lines from database: {e}")
                return jsonify({'error': 'Failed to fetch data from database'}), 500
            
            if not all_lines:
                return jsonify({"labels": [], "datasets": []})

            # 2. Process data into daily totals for each game
            # Structure: daily_data[date_str][game_name] = {'lines': N, 'chars': N}
            daily_data = defaultdict(lambda: defaultdict(lambda: {'lines': 0, 'chars': 0}))

            try:
                for line in all_lines:
                    day_str = datetime.date.fromtimestamp(float(line.timestamp)).strftime('%Y-%m-%d')
                    game = line.game_name or "Unknown Game"
                    
                    daily_data[day_str][game]['lines'] += 1
                    daily_data[day_str][game]['chars'] += len(line.line_text) if line.line_text else 0
            except Exception as e:
                logger.error(f"Error processing daily data: {e}")
                return jsonify({'error': 'Failed to process daily data'}), 500

            # 3. Create cumulative datasets for Chart.js
            try:
                sorted_days = sorted(daily_data.keys())
                game_names = GameLinesTable.get_all_games_with_lines()
                
                # Keep track of the running total for each metric for each game
                cumulative_totals = defaultdict(lambda: {'lines': 0, 'chars': 0})
                
                # Structure for final data: final_data[game_name][metric] = [day1_val, day2_val, ...]
                final_data = defaultdict(lambda: defaultdict(list))

<<<<<<< HEAD
                for day in sorted_days:
                    for game in game_names:
                        # Add the day's total to the cumulative total
                        cumulative_totals[game]['lines'] += daily_data[day][game]['lines']
                        cumulative_totals[game]['chars'] += daily_data[day][game]['chars']
                        
                        # Append the new cumulative total to the list for that day
                        final_data[game]['lines'].append(cumulative_totals[game]['lines'])
                        final_data[game]['chars'].append(cumulative_totals[game]['chars'])
            except Exception as e:
                logger.error(f"Error creating cumulative datasets: {e}")
                return jsonify({'error': 'Failed to create datasets'}), 500
            
            # 4. Format into Chart.js dataset structure
            try:
                datasets = []
                # A simple color palette for the chart lines
                colors = ['#3498db', '#e74c3c', '#2ecc71', '#f1c40f', '#9b59b6', '#1abc9c', '#e67e22']
                
                for i, game in enumerate(game_names):
                    color = colors[i % len(colors)]
                    
                    datasets.append({
                        "label": f"{game} - Lines Received",
                        "data": final_data[game]['lines'],
                        "borderColor": color,
                        "backgroundColor": f"{color}33", # Semi-transparent for fill
                        "fill": False,
                        "tension": 0.1
                    })
                    datasets.append({
                        "label": f"{game} - Characters Read",
                        "data": final_data[game]['chars'],
                        "borderColor": color,
                        "backgroundColor": f"{color}33",
                        "fill": False,
                        "tension": 0.1,
                        "hidden": True # Hide by default to not clutter the chart
                    })
            except Exception as e:
                logger.error(f"Error formatting Chart.js datasets: {e}")
                return jsonify({'error': 'Failed to format chart data'}), 500
=======
        for day in sorted_days:
            for game in game_names:
                # Add the day's total to the cumulative total
                cumulative_totals[game]['lines'] += daily_data[day][game]['lines']
                cumulative_totals[game]['chars'] += daily_data[day][game]['chars']
                
                # Append the new cumulative total to the list for that day
                final_data[game]['lines'].append(cumulative_totals[game]['lines'])
                final_data[game]['chars'].append(cumulative_totals[game]['chars'])
        
        # 4. Format into Chart.js dataset structure
        datasets = []
        # A simple color palette for the chart lines
        colors = ['#3498db', '#e74c3c', '#2ecc71', '#f1c40f', '#9b59b6', '#1abc9c', '#e67e22']
        
        for i, game in enumerate(game_names):
            color = colors[i % len(colors)]
            
            datasets.append({
                "label": f"{game}",
                "for": "Lines Received",
                "data": final_data[game]['lines'],
                "borderColor": color,
                "backgroundColor": f"{color}33", # Semi-transparent for fill
                "fill": False,
                "tension": 0.1
            })
            datasets.append({
                "label": f"{game}",
                "for": "Characters Read",
                "data": final_data[game]['chars'],
                "borderColor": color,
                "backgroundColor": f"{color}33",
                "fill": False,
                "tension": 0.1,
                "hidden": True # Hide by default to not clutter the chart
            })
>>>>>>> 39232b6d

            # 5. Calculate additional chart data
            try:
                kanji_grid_data = calculate_kanji_frequency(all_lines)
            except Exception as e:
                logger.error(f"Error calculating kanji frequency: {e}")
                kanji_grid_data = []
                
            try:
                heatmap_data = calculate_heatmap_data(all_lines, filter_year)
            except Exception as e:
                logger.error(f"Error calculating heatmap data: {e}")
                heatmap_data = []
                
            try:
                total_chars_data = calculate_total_chars_per_game(all_lines)
            except Exception as e:
                logger.error(f"Error calculating total chars per game: {e}")
                total_chars_data = {}
                
            try:
                reading_time_data = calculate_reading_time_per_game(all_lines)
            except Exception as e:
                logger.error(f"Error calculating reading time per game: {e}")
                reading_time_data = {}
                
            try:
                reading_speed_per_game_data = calculate_reading_speed_per_game(all_lines)
            except Exception as e:
                logger.error(f"Error calculating reading speed per game: {e}")
                reading_speed_per_game_data = {}
            
            # 6. Calculate dashboard statistics
            try:
                current_game_stats = calculate_current_game_stats(all_lines)
            except Exception as e:
                logger.error(f"Error calculating current game stats: {e}")
                current_game_stats = {}
                
            try:
                all_games_stats = calculate_all_games_stats(all_lines)
            except Exception as e:
                logger.error(f"Error calculating all games stats: {e}")
                all_games_stats = {}

            # 7. Prepare allLinesData for frontend calculations (needed for average daily time)
            try:
                all_lines_data = []
                for line in all_lines:
                    all_lines_data.append({
                        'timestamp': float(line.timestamp),
                        'game_name': line.game_name or 'Unknown Game',
                        'characters': len(line.line_text) if line.line_text else 0
                    })
            except Exception as e:
                logger.error(f"Error preparing all lines data: {e}")
                all_lines_data = []

            return jsonify({
                "labels": sorted_days,
                "datasets": datasets,
                "kanjiGridData": kanji_grid_data,
                "heatmapData": heatmap_data,
                "totalCharsPerGame": total_chars_data,
                "readingTimePerGame": reading_time_data,
                "readingSpeedPerGame": reading_speed_per_game_data,
                "currentGameStats": current_game_stats,
                "allGamesStats": all_games_stats,
                "allLinesData": all_lines_data
            })
            
        except Exception as e:
            logger.error(f"Unexpected error in api_stats: {e}")
            return jsonify({'error': 'Failed to generate statistics'}), 500

    @app.route('/api/import-exstatic', methods=['POST'])
    def api_import_exstatic():
        """
        Import ExStatic CSV data into GSM database.
        Expected CSV format: uuid,given_identifier,name,line,time
        """
        try:
            # Check if file is provided
            if 'file' not in request.files:
                return jsonify({'error': 'No file provided'}), 400
            
            file = request.files['file']
            if file.filename == '':
                return jsonify({'error': 'No file selected'}), 400
            
            # Validate file type
            if not file.filename.lower().endswith('.csv'):
                return jsonify({'error': 'File must be a CSV file'}), 400
            
            # Read and parse CSV
            try:
                # Read file content as text with proper encoding handling
                file_content = file.read().decode('utf-8-sig')  # Handle BOM if present
                
                # First, get the header line manually to avoid issues with multi-line content
                lines = file_content.split('\n')
                if len(lines) == 1 and not lines[0].strip():
                    return jsonify({'error': 'Empty CSV file'}), 400
                
                header_line = lines[0].strip()
                logger.info(f"Header line: {header_line}")
                
                # Parse headers manually
                header_reader = csv.reader([header_line])
                try:
                    headers = next(header_reader)
                    headers = [h.strip() for h in headers]  # Clean whitespace
                    logger.info(f"Parsed headers: {headers}")
                except StopIteration:
                    return jsonify({'error': 'Could not parse CSV headers'}), 400
                
                # Validate headers
                expected_headers = {'uuid', 'given_identifier', 'name', 'line', 'time'}
                actual_headers = set(headers)
                
                if not expected_headers.issubset(actual_headers):
                    missing_headers = expected_headers - actual_headers
                    # Check if this looks like a stats CSV instead of lines CSV
                    if 'client' in actual_headers and 'chars_read' in actual_headers:
                        return jsonify({
                            'error': 'This appears to be an ExStatic stats CSV. Please upload the ExStatic lines CSV file instead. The lines CSV should contain columns: uuid, given_identifier, name, line, time'
                        }), 400
                    else:
                        return jsonify({
                            'error': f'Invalid CSV format. Missing required columns: {", ".join(missing_headers)}. Expected format: uuid, given_identifier, name, line, time. Found headers: {", ".join(actual_headers)}'
                        }), 400
                
                # Now parse the full CSV with proper handling for multi-line fields
                file_io = io.StringIO(file_content)
                csv_reader = csv.DictReader(file_io, quoting=csv.QUOTE_MINIMAL, skipinitialspace=True)
                
                # Process CSV rows
                imported_lines = []
                games_set = set()
                errors = []
                seen_uuids = set()  # Track UUIDs within this import batch
                
                for row_num, row in enumerate(csv_reader):
                    try:
                        # Extract and validate required fields
                        uuid = row.get('uuid', '').strip()
                        name = row.get('name', '').strip()
                        line = row.get('line', '').strip()
                        time_str = row.get('time', '').strip()
                        
                        # Validate required fields
                        if not uuid:
                            errors.append(f"Row {row_num}: Missing UUID")
                            continue
                        if not name:
                            errors.append(f"Row {row_num}: Missing name")
                            continue
                        if not line:
                            errors.append(f"Row {row_num}: Missing line text")
                            continue
                        if not time_str:
                            errors.append(f"Row {row_num}: Missing time")
                            continue
                        
                        # Check for duplicates within this import batch
                        if uuid in seen_uuids:
                            logger.info(f"Skipping duplicate UUID within import batch: {uuid}")
                            continue
                        seen_uuids.add(uuid)
                        
                        # Convert time to timestamp
                        try:
                            timestamp = float(time_str)
                        except ValueError:
                            errors.append(f"Row {row_num}: Invalid time format: {time_str}")
                            continue
                        
                        # Clean up line text (remove extra whitespace and newlines)
                        line_text = line.strip()
                        
                        # Check if this UUID already exists in database
                        existing_line = GameLinesTable.get(uuid)
                        if existing_line:
                            logger.info(f"Skipping duplicate UUID already in database: {uuid}")
                            continue
                        
                        # Create GameLinesTable entry
                        game_line = GameLinesTable(
                            id=uuid,
                            game_name=name,
                            line_text=line_text,
                            timestamp=timestamp
                        )
                        
                        imported_lines.append(game_line)
                        games_set.add(name)
                        
                    except Exception as e:
                        errors.append(f"Row {row_num}: Error processing row - {str(e)}")
                        continue
                
                # Import lines into database
                imported_count = 0
                for game_line in imported_lines:
                    try:
                        game_line.add()
                        imported_count += 1
                    except Exception as e:
                        logger.error(f"Failed to import line {game_line.id}: {e}")
                        errors.append(f"Failed to import line {game_line.id}: {str(e)}")
                
                # Prepare response
                response_data = {
                    'message': f'Successfully imported {imported_count} lines from {len(games_set)} games',
                    'imported_count': imported_count,
                    'games_count': len(games_set),
                    'games': list(games_set)
                }
                
                if errors:
                    response_data['warnings'] = errors
                    response_data['warning_count'] = len(errors)
                
                logger.info(f"ExStatic import completed: {imported_count} lines from {len(games_set)} games")
                
                return jsonify(response_data), 200
                
            except csv.Error as e:
                return jsonify({'error': f'CSV parsing error: {str(e)}'}), 400
            except UnicodeDecodeError:
                return jsonify({'error': 'File encoding error. Please ensure the CSV is UTF-8 encoded.'}), 400
            
        except Exception as e:
            logger.error(f"Error in ExStatic import: {e}")
            return jsonify({'error': f'Import failed: {str(e)}'}), 500

<<<<<<< HEAD
    @app.route('/api/debug-db', methods=['GET'])
    def api_debug_db():
        """Debug endpoint to check database structure and content."""
        try:
            # Check table structure
            columns_info = GameLinesTable._db.fetchall("PRAGMA table_info(game_lines)")
            table_structure = [{'name': col[1], 'type': col[2], 'notnull': col[3], 'default': col[4]} for col in columns_info]
            
            # Check if we have any data
            count_result = GameLinesTable._db.fetchone("SELECT COUNT(*) FROM game_lines")
            total_count = count_result[0] if count_result else 0
            
            # Try to get a sample record
            sample_record = None
            if total_count > 0:
                sample_row = GameLinesTable._db.fetchone("SELECT * FROM game_lines LIMIT 1")
                if sample_row:
                    sample_record = {
                        'row_length': len(sample_row),
                        'sample_data': sample_row[:5] if len(sample_row) > 5 else sample_row  # First 5 columns only
                    }
            
            # Test the model
            model_info = {
                'fields_count': len(GameLinesTable._fields),
                'types_count': len(GameLinesTable._types),
                'fields': GameLinesTable._fields,
                'types': [str(t) for t in GameLinesTable._types]
            }
            
            return jsonify({
                'table_structure': table_structure,
                'total_records': total_count,
                'sample_record': sample_record,
                'model_info': model_info
            }), 200
            
        except Exception as e:
            logger.error(f"Error in debug endpoint: {e}")
            return jsonify({'error': f'Debug failed: {str(e)}'}), 500
=======
        return jsonify({
            "labels": sorted_days,
            "datasets": datasets,
            "kanjiGridData": kanji_grid_data,
            "heatmapData": heatmap_data,
            "totalCharsPerGame": total_chars_data,
            "readingTimePerGame": reading_time_data,
            "readingSpeedPerGame": reading_speed_per_game_data,
            "currentGameStats": current_game_stats,
            "allGamesStats": all_games_stats,
            "allLinesData": all_lines_data
        })

    @app.route('/api/import-exstatic', methods=['POST'])
    def api_import_exstatic():
        """
        Import ExStatic CSV data into GSM database.
        Expected CSV format: uuid,given_identifier,name,line,time
        """
        try:
            # Check if file is provided
            if 'file' not in request.files:
                return jsonify({'error': 'No file provided'}), 400
            
            file = request.files['file']
            if file.filename == '':
                return jsonify({'error': 'No file selected'}), 400
            
            # Validate file type
            if not file.filename.lower().endswith('.csv'):
                return jsonify({'error': 'File must be a CSV file'}), 400
            
            # Read and parse CSV
            try:
                # Read file content as text with proper encoding handling
                file_content = file.read().decode('utf-8-sig')  # Handle BOM if present
                
                # First, get the header line manually to avoid issues with multi-line content
                lines = file_content.split('\n')
                if len(lines) == 1 and not lines[0].strip():
                    return jsonify({'error': 'Empty CSV file'}), 400
                
                header_line = lines[0].strip()
                logger.info(f"Header line: {header_line}")
                
                # Parse headers manually
                header_reader = csv.reader([header_line])
                try:
                    headers = next(header_reader)
                    headers = [h.strip() for h in headers]  # Clean whitespace
                    logger.info(f"Parsed headers: {headers}")
                except StopIteration:
                    return jsonify({'error': 'Could not parse CSV headers'}), 400
                
                # Validate headers
                expected_headers = {'uuid', 'given_identifier', 'name', 'line', 'time'}
                actual_headers = set(headers)
                
                if not expected_headers.issubset(actual_headers):
                    missing_headers = expected_headers - actual_headers
                    # Check if this looks like a stats CSV instead of lines CSV
                    if 'client' in actual_headers and 'chars_read' in actual_headers:
                        return jsonify({
                            'error': 'This appears to be an ExStatic stats CSV. Please upload the ExStatic lines CSV file instead. The lines CSV should contain columns: uuid, given_identifier, name, line, time'
                        }), 400
                    else:
                        return jsonify({
                            'error': f'Invalid CSV format. Missing required columns: {", ".join(missing_headers)}. Expected format: uuid, given_identifier, name, line, time. Found headers: {", ".join(actual_headers)}'
                        }), 400
                
                # Now parse the full CSV with proper handling for multi-line fields
                file_io = io.StringIO(file_content)
                csv_reader = csv.DictReader(file_io, quoting=csv.QUOTE_MINIMAL, skipinitialspace=True)
                
                # Process CSV rows
                imported_lines = []
                games_set = set()
                errors = []
                seen_uuids = set()  # Track UUIDs within this import batch
                
                for row_num, row in enumerate(csv_reader):
                    try:
                        # Extract and validate required fields
                        uuid = row.get('uuid', '').strip()
                        name = row.get('name', '').strip()
                        line = row.get('line', '').strip()
                        time_str = row.get('time', '').strip()
                        
                        # Validate required fields
                        if not uuid:
                            errors.append(f"Row {row_num}: Missing UUID")
                            continue
                        if not name:
                            errors.append(f"Row {row_num}: Missing name")
                            continue
                        if not line:
                            errors.append(f"Row {row_num}: Missing line text")
                            continue
                        if not time_str:
                            errors.append(f"Row {row_num}: Missing time")
                            continue
                        
                        # Check for duplicates within this import batch
                        if uuid in seen_uuids:
                            logger.info(f"Skipping duplicate UUID within import batch: {uuid}")
                            continue
                        seen_uuids.add(uuid)
                        
                        # Convert time to timestamp
                        try:
                            timestamp = float(time_str)
                        except ValueError:
                            errors.append(f"Row {row_num}: Invalid time format: {time_str}")
                            continue
                        
                        # Clean up line text (remove extra whitespace and newlines)
                        line_text = line.strip()
                        
                        # Check if this UUID already exists in database
                        existing_line = GameLinesTable.get(uuid)
                        if existing_line:
                            logger.info(f"Skipping duplicate UUID already in database: {uuid}")
                            continue
                        
                        # Create GameLinesTable entry
                        game_line = GameLinesTable(
                            id=uuid,
                            game_name=name,
                            line_text=line_text,
                            timestamp=timestamp
                        )
                        
                        imported_lines.append(game_line)
                        games_set.add(name)
                        
                    except Exception as e:
                        errors.append(f"Row {row_num}: Error processing row - {str(e)}")
                        continue
                
                # Import lines into database
                imported_count = 0
                for game_line in imported_lines:
                    try:
                        game_line.add()
                        imported_count += 1
                    except Exception as e:
                        logger.error(f"Failed to import line {game_line.id}: {e}")
                        errors.append(f"Failed to import line {game_line.id}: {str(e)}")
                
                # Prepare response
                response_data = {
                    'message': f'Successfully imported {imported_count} lines from {len(games_set)} games',
                    'imported_count': imported_count,
                    'games_count': len(games_set),
                    'games': list(games_set)
                }
                
                if errors:
                    response_data['warnings'] = errors
                    response_data['warning_count'] = len(errors)
                
                logger.info(f"ExStatic import completed: {imported_count} lines from {len(games_set)} games")
                
                return jsonify(response_data), 200
                
            except csv.Error as e:
                return jsonify({'error': f'CSV parsing error: {str(e)}'}), 400
            except UnicodeDecodeError:
                return jsonify({'error': 'File encoding error. Please ensure the CSV is UTF-8 encoded.'}), 400
            
        except Exception as e:
            logger.error(f"Error in ExStatic import: {e}")
            return jsonify({'error': f'Import failed: {str(e)}'}), 500
>>>>>>> 39232b6d
<|MERGE_RESOLUTION|>--- conflicted
+++ resolved
@@ -830,7 +830,6 @@
                 # Structure for final data: final_data[game_name][metric] = [day1_val, day2_val, ...]
                 final_data = defaultdict(lambda: defaultdict(list))
 
-<<<<<<< HEAD
                 for day in sorted_days:
                     for game in game_names:
                         # Add the day's total to the cumulative total
@@ -873,45 +872,6 @@
             except Exception as e:
                 logger.error(f"Error formatting Chart.js datasets: {e}")
                 return jsonify({'error': 'Failed to format chart data'}), 500
-=======
-        for day in sorted_days:
-            for game in game_names:
-                # Add the day's total to the cumulative total
-                cumulative_totals[game]['lines'] += daily_data[day][game]['lines']
-                cumulative_totals[game]['chars'] += daily_data[day][game]['chars']
-                
-                # Append the new cumulative total to the list for that day
-                final_data[game]['lines'].append(cumulative_totals[game]['lines'])
-                final_data[game]['chars'].append(cumulative_totals[game]['chars'])
-        
-        # 4. Format into Chart.js dataset structure
-        datasets = []
-        # A simple color palette for the chart lines
-        colors = ['#3498db', '#e74c3c', '#2ecc71', '#f1c40f', '#9b59b6', '#1abc9c', '#e67e22']
-        
-        for i, game in enumerate(game_names):
-            color = colors[i % len(colors)]
-            
-            datasets.append({
-                "label": f"{game}",
-                "for": "Lines Received",
-                "data": final_data[game]['lines'],
-                "borderColor": color,
-                "backgroundColor": f"{color}33", # Semi-transparent for fill
-                "fill": False,
-                "tension": 0.1
-            })
-            datasets.append({
-                "label": f"{game}",
-                "for": "Characters Read",
-                "data": final_data[game]['chars'],
-                "borderColor": color,
-                "backgroundColor": f"{color}33",
-                "fill": False,
-                "tension": 0.1,
-                "hidden": True # Hide by default to not clutter the chart
-            })
->>>>>>> 39232b6d
 
             # 5. Calculate additional chart data
             try:
@@ -1148,7 +1108,6 @@
             logger.error(f"Error in ExStatic import: {e}")
             return jsonify({'error': f'Import failed: {str(e)}'}), 500
 
-<<<<<<< HEAD
     @app.route('/api/debug-db', methods=['GET'])
     def api_debug_db():
         """Debug endpoint to check database structure and content."""
@@ -1189,178 +1148,3 @@
         except Exception as e:
             logger.error(f"Error in debug endpoint: {e}")
             return jsonify({'error': f'Debug failed: {str(e)}'}), 500
-=======
-        return jsonify({
-            "labels": sorted_days,
-            "datasets": datasets,
-            "kanjiGridData": kanji_grid_data,
-            "heatmapData": heatmap_data,
-            "totalCharsPerGame": total_chars_data,
-            "readingTimePerGame": reading_time_data,
-            "readingSpeedPerGame": reading_speed_per_game_data,
-            "currentGameStats": current_game_stats,
-            "allGamesStats": all_games_stats,
-            "allLinesData": all_lines_data
-        })
-
-    @app.route('/api/import-exstatic', methods=['POST'])
-    def api_import_exstatic():
-        """
-        Import ExStatic CSV data into GSM database.
-        Expected CSV format: uuid,given_identifier,name,line,time
-        """
-        try:
-            # Check if file is provided
-            if 'file' not in request.files:
-                return jsonify({'error': 'No file provided'}), 400
-            
-            file = request.files['file']
-            if file.filename == '':
-                return jsonify({'error': 'No file selected'}), 400
-            
-            # Validate file type
-            if not file.filename.lower().endswith('.csv'):
-                return jsonify({'error': 'File must be a CSV file'}), 400
-            
-            # Read and parse CSV
-            try:
-                # Read file content as text with proper encoding handling
-                file_content = file.read().decode('utf-8-sig')  # Handle BOM if present
-                
-                # First, get the header line manually to avoid issues with multi-line content
-                lines = file_content.split('\n')
-                if len(lines) == 1 and not lines[0].strip():
-                    return jsonify({'error': 'Empty CSV file'}), 400
-                
-                header_line = lines[0].strip()
-                logger.info(f"Header line: {header_line}")
-                
-                # Parse headers manually
-                header_reader = csv.reader([header_line])
-                try:
-                    headers = next(header_reader)
-                    headers = [h.strip() for h in headers]  # Clean whitespace
-                    logger.info(f"Parsed headers: {headers}")
-                except StopIteration:
-                    return jsonify({'error': 'Could not parse CSV headers'}), 400
-                
-                # Validate headers
-                expected_headers = {'uuid', 'given_identifier', 'name', 'line', 'time'}
-                actual_headers = set(headers)
-                
-                if not expected_headers.issubset(actual_headers):
-                    missing_headers = expected_headers - actual_headers
-                    # Check if this looks like a stats CSV instead of lines CSV
-                    if 'client' in actual_headers and 'chars_read' in actual_headers:
-                        return jsonify({
-                            'error': 'This appears to be an ExStatic stats CSV. Please upload the ExStatic lines CSV file instead. The lines CSV should contain columns: uuid, given_identifier, name, line, time'
-                        }), 400
-                    else:
-                        return jsonify({
-                            'error': f'Invalid CSV format. Missing required columns: {", ".join(missing_headers)}. Expected format: uuid, given_identifier, name, line, time. Found headers: {", ".join(actual_headers)}'
-                        }), 400
-                
-                # Now parse the full CSV with proper handling for multi-line fields
-                file_io = io.StringIO(file_content)
-                csv_reader = csv.DictReader(file_io, quoting=csv.QUOTE_MINIMAL, skipinitialspace=True)
-                
-                # Process CSV rows
-                imported_lines = []
-                games_set = set()
-                errors = []
-                seen_uuids = set()  # Track UUIDs within this import batch
-                
-                for row_num, row in enumerate(csv_reader):
-                    try:
-                        # Extract and validate required fields
-                        uuid = row.get('uuid', '').strip()
-                        name = row.get('name', '').strip()
-                        line = row.get('line', '').strip()
-                        time_str = row.get('time', '').strip()
-                        
-                        # Validate required fields
-                        if not uuid:
-                            errors.append(f"Row {row_num}: Missing UUID")
-                            continue
-                        if not name:
-                            errors.append(f"Row {row_num}: Missing name")
-                            continue
-                        if not line:
-                            errors.append(f"Row {row_num}: Missing line text")
-                            continue
-                        if not time_str:
-                            errors.append(f"Row {row_num}: Missing time")
-                            continue
-                        
-                        # Check for duplicates within this import batch
-                        if uuid in seen_uuids:
-                            logger.info(f"Skipping duplicate UUID within import batch: {uuid}")
-                            continue
-                        seen_uuids.add(uuid)
-                        
-                        # Convert time to timestamp
-                        try:
-                            timestamp = float(time_str)
-                        except ValueError:
-                            errors.append(f"Row {row_num}: Invalid time format: {time_str}")
-                            continue
-                        
-                        # Clean up line text (remove extra whitespace and newlines)
-                        line_text = line.strip()
-                        
-                        # Check if this UUID already exists in database
-                        existing_line = GameLinesTable.get(uuid)
-                        if existing_line:
-                            logger.info(f"Skipping duplicate UUID already in database: {uuid}")
-                            continue
-                        
-                        # Create GameLinesTable entry
-                        game_line = GameLinesTable(
-                            id=uuid,
-                            game_name=name,
-                            line_text=line_text,
-                            timestamp=timestamp
-                        )
-                        
-                        imported_lines.append(game_line)
-                        games_set.add(name)
-                        
-                    except Exception as e:
-                        errors.append(f"Row {row_num}: Error processing row - {str(e)}")
-                        continue
-                
-                # Import lines into database
-                imported_count = 0
-                for game_line in imported_lines:
-                    try:
-                        game_line.add()
-                        imported_count += 1
-                    except Exception as e:
-                        logger.error(f"Failed to import line {game_line.id}: {e}")
-                        errors.append(f"Failed to import line {game_line.id}: {str(e)}")
-                
-                # Prepare response
-                response_data = {
-                    'message': f'Successfully imported {imported_count} lines from {len(games_set)} games',
-                    'imported_count': imported_count,
-                    'games_count': len(games_set),
-                    'games': list(games_set)
-                }
-                
-                if errors:
-                    response_data['warnings'] = errors
-                    response_data['warning_count'] = len(errors)
-                
-                logger.info(f"ExStatic import completed: {imported_count} lines from {len(games_set)} games")
-                
-                return jsonify(response_data), 200
-                
-            except csv.Error as e:
-                return jsonify({'error': f'CSV parsing error: {str(e)}'}), 400
-            except UnicodeDecodeError:
-                return jsonify({'error': 'File encoding error. Please ensure the CSV is UTF-8 encoded.'}), 400
-            
-        except Exception as e:
-            logger.error(f"Error in ExStatic import: {e}")
-            return jsonify({'error': f'Import failed: {str(e)}'}), 500
->>>>>>> 39232b6d
