<!DOCTYPE html>
<html lang="en">
<head>
    <meta charset="UTF-8">
    <meta name="viewport" content="width=device-width, initial-scale=1.0">
    <title>Anki and GSM Kanji Stats</title>
    
    <!-- Include html2canvas for screenshot functionality -->
    <script src="https://cdn.jsdelivr.net/npm/html2canvas@1.4.1/dist/html2canvas.min.js"></script>
    
    <!-- Include Chart.js from a CDN -->
    <script src="https://cdn.jsdelivr.net/npm/chart.js"></script>
    
    <!-- Include shared theme styles -->
    {% include 'components/theme-styles.html' %}
    
    <!-- Include shared CSS -->
    <link rel="stylesheet" href="/static/css/shared.css">
    
    <!-- Include shared dashboard and popup CSS -->
    <link rel="stylesheet" href="/static/css/dashboard-shared.css">
    <link rel="stylesheet" href="/static/css/popups-shared.css">
    
    <!-- Include stats-specific CSS -->
    <link rel="stylesheet" href="/static/css/stats.css">
    
    <!-- Include shared kanji grid CSS -->
    <link rel="stylesheet" href="/static/css/kanji-grid.css">
</head>
<body>

<div class="container">
    <h1>Anki & GSM Kanji Statistics</h1>
    <div style="text-align: center;">
        <p>Must have <a href="https://ankiweb.net/shared/info/2055492159">AnkiConnect</a></p>
    </div>

    <!-- Include shared navigation -->
    {% include 'components/navigation.html' %}

    <div class="dashboard-card date-range">
        <div class="dashboard-card-header">
            <h3 class="dashboard-card-title">
                <span class="dashboard-card-icon">📅</span>
                Date Range
            </h3>
        </div>

        <div class="dashboard-date-range">
            <div class="dashboard-date-item tooltip" data-tooltip="Select the start date for your stats">
                <label for="fromDate">From</label>
                <input type="date" id="fromDate" class="dashboard-date-input">
            </div>
            <div class="dashboard-date-item tooltip" data-tooltip="Select the end date for your stats">
                <label for="toDate">To</label>
                <input type="date" id="toDate" class="dashboard-date-input">
            </div>
        </div>
    </div>


    <div id="dateErrorPopup" class="dashboard-popup hidden">
        <div class="dashboard-popup-content">
            <div class="dashboard-popup-icon">⚠️</div>
            <div class="dashboard-popup-message">"From" date cannot be later than "To" date.</div>
            <button id="closePopupBtn" class="dashboard-popup-btn">OK</button>
        </div>
    </div>

    <div id="noDataPopup" class="no-data-popup hidden">
        <div class="no-data-content">
            <p>No data found for the selected range.</p>
            <button id="closeNoDataPopup">OK</button>
        </div>
    </div>

<<<<<<< HEAD
    <!-- Anki Game Stats Section -->
    <div class="dashboard-container">
        <div class="dashboard-card current-game" id="gameStatsCard">
            <div class="dashboard-card-header">
                <div>
                    <h3 class="dashboard-card-title">
                        <span class="dashboard-card-icon">🎮</span>
                        Anki Game Stats
                    </h3>
                    <p class="dashboard-card-subtitle">Review Anki statistics by game</p>
                </div>
            </div>
            
            <div class="dashboard-progress-section">
                <div id="gameStatsTableContainer">
                    <div id="gameStatsLoading" class="dashboard-loading" style="display: none;">
                        <div class="spinner"></div>
                        <span>Loading game statistics...</span>
                    </div>
                    <table id="gameStatsTable" class="stats-table">
                        <thead>
                            <tr>
                                <th>Game Name</th>
                                <th>Avg Time/Card</th>
                                <th>Retention</th>
                            </tr>
                        </thead>
                        <tbody id="gameStatsTableBody">
                            <!-- Data will be populated by JavaScript -->
                        </tbody>
                    </table>
                    <div id="gameStatsEmpty" class="empty-message" style="display: none;">
                        No game statistics available for the selected date range.
                    </div>
                </div>
            </div>
        </div>
    </div>

    <!-- Missing High-Frequency Kanji Section -->
=======
    <!-- Mining Heatmap Card (Full Width) -->
    <div class="dashboard-card all-games" id="miningHeatmapCard" style="margin-bottom: 24px;">
        <div class="dashboard-card-header">
            <h3 class="dashboard-card-title">
                <span class="dashboard-card-icon">📊</span>
                Mining Heatmap
            </h3>
            <p class="dashboard-card-subtitle">Track your daily sentence mining progress</p>
        </div>
        
        <div class="dashboard-progress-section">
            <div class="dashboard-progress-title">Activity Heatmap</div>
            <div id="miningHeatmapContainer"></div>
        </div>
    </div>

    <!-- Dashboard Statistics Sections -->
>>>>>>> 7779402b
    <div class="dashboard-container">
        <!-- Missing High-Frequency Kanji Card -->
        <div class="dashboard-card current-game" id="missingKanjiCard">
            <div class="dashboard-card-header">
                <div>
                    <h3 class="dashboard-card-title">
                        <span class="dashboard-card-icon">🈚</span>
                        Missing High-Frequency Kanji
                    </h3>
                    <p class="dashboard-card-subtitle">Kanji seen often in GSM but not present in your Anki collection</p>
                    <p class="dashboard-card-subtitle">Note: Please Sort By frequency, as grey means the Kanji might be in your Anki</p>
                </div>
                <div class="dashboard-streak-indicator" id="missingKanjiStreak" style="display: none;">
                    <span id="missingStreakValue">0</span> to learn
                </div>
            </div>
            
            <div class="dashboard-stats-grid" id="missingKanjiStats">
                <div class="dashboard-stat-item tooltip" data-tooltip="Number of high-frequency kanji missing from Anki">
                    <span class="dashboard-stat-value" id="missingKanjiCount">-</span>
                    <span class="dashboard-stat-label">Missing Kanji</span>
                </div>
                <div class="dashboard-stat-item tooltip" data-tooltip="Total kanji in your Anki collection">
                    <span class="dashboard-stat-value" id="ankiTotalKanji">-</span>
                    <span class="dashboard-stat-label">Kanji in Anki</span>
                </div>
                <div class="dashboard-stat-item tooltip" data-tooltip="Total unique kanji seen in GSM">
                    <span class="dashboard-stat-value" id="gsmTotalKanji">-</span>
                    <span class="dashboard-stat-label">Kanji in GSM</span>
                </div>
                <div class="dashboard-stat-item tooltip" data-tooltip="Percentage of GSM kanji covered by Anki">
                    <span class="dashboard-stat-value" id="ankiCoverage">-</span>
                    <span class="dashboard-stat-label">Coverage %</span>
                </div>
            </div>
            
            <div class="dashboard-progress-section">
                <div class="dashboard-progress-title">Missing Kanji Grid</div>
                <div id="missingKanjiGridContainer">
                    <div id="missingKanjiGrid" class="kanji-grid"></div>
                    <div class="kanji-legend">
                        <span>Rarely Seen</span>
                        <div class="kanji-legend-item" style="background-color: #ebedf0;" title="No encounters"></div>
                        <div class="kanji-legend-item" style="background-color: #e6342e;" title="Seen once"></div>
                        <div class="kanji-legend-item" style="background-color: #e6dc2e;" title="Occasionally seen"></div>
                        <div class="kanji-legend-item" style="background-color: #3be62f;" title="Frequently seen"></div>
                        <div class="kanji-legend-item" style="background-color: #2ee6e0;" title="Most frequently seen"></div>
                        <span>Frequently Seen</span>
                    </div>
                </div>
            </div>
        </div>

    </div>

    <!-- Loading/Error states for dashboard -->
    <div class="dashboard-loading" id="ankiStatsLoading" style="display: none;">
        <div class="spinner"></div>
        <span>Loading Anki statistics...</span>
    </div>

    <div class="dashboard-error" id="ankiStatsError" style="display: none;">
        <div class="dashboard-error-icon">⚠️</div>
        <div class="dashboard-error-message">Failed to load Anki statistics</div>
        <button class="dashboard-retry-btn" data-action="loadAnkiStats">Retry</button>
    </div>


    <!-- Settings Modal -->
    <div id="ankiSettingsModal" class="modal">
        <div class="modal-content">
            <div class="modal-header">
                <h3>Anki Statistics Settings</h3>
                <span class="close-btn" id="closeAnkiSettingsModal">&times;</span>
            </div>
            <div class="modal-body">
                <p style="color: var(--text-secondary); margin-bottom: 20px;">
                    Configure how Anki statistics and kanji analysis are calculated.
                </p>
                
                <form id="ankiSettingsForm">
                    <div style="margin-bottom: 20px;">
                        <label for="frequencyThreshold" style="display: block; font-weight: 600; margin-bottom: 8px; color: var(--text-primary);">
                            Minimum Frequency Threshold
                        </label>
                        <input
                            type="number"
                            id="frequencyThreshold"
                            name="frequency_threshold"
                            min="1"
                            max="1000"
                            style="width: 100%; padding: 10px; border: 1px solid var(--border-color); border-radius: 5px; background: var(--bg-tertiary); color: var(--text-primary); font-size: 14px;"
                            placeholder="10"
                        >
                        <small style="color: var(--text-tertiary); font-size: 12px; margin-top: 4px; display: block;">
                            Minimum times a kanji must appear in GSM to be considered for analysis (1-1000)
                        </small>
                    </div>
                    
                    <div style="margin-bottom: 20px;">
                        <label for="coverageTarget" style="display: block; font-weight: 600; margin-bottom: 8px; color: var(--text-primary);">
                            Coverage Target (%)
                        </label>
                        <input
                            type="number"
                            id="coverageTarget"
                            name="coverage_target"
                            min="50"
                            max="100"
                            style="width: 100%; padding: 10px; border: 1px solid var(--border-color); border-radius: 5px; background: var(--bg-tertiary); color: var(--text-primary); font-size: 14px;"
                            placeholder="95"
                        >
                        <small style="color: var(--text-tertiary); font-size: 12px; margin-top: 4px; display: block;">
                            Target percentage coverage for Anki collection (50-100%)
                        </small>
                    </div>

                    <div style="margin-bottom: 20px;">
                        <label for="learningGoal" style="display: block; font-weight: 600; margin-bottom: 8px; color: var(--text-primary);">
                            Daily Learning Goal
                        </label>
                        <input
                            type="number"
                            id="learningGoal"
                            name="learning_goal"
                            min="1"
                            max="50"
                            style="width: 100%; padding: 10px; border: 1px solid var(--border-color); border-radius: 5px; background: var(--bg-tertiary); color: var(--text-primary); font-size: 14px;"
                            placeholder="5"
                        >
                        <small style="color: var(--text-tertiary); font-size: 12px; margin-top: 4px; display: block;">
                            Target number of new kanji to learn per day (1-50)
                        </small>
                    </div>

                    <div style="margin-bottom: 20px;">
                        <label for="priorityMode" style="display: block; font-weight: 600; margin-bottom: 8px; color: var(--text-primary);">
                            Priority Mode
                        </label>
                        <select
                            id="priorityMode"
                            name="priority_mode"
                            style="width: 100%; padding: 10px; border: 1px solid var(--border-color); border-radius: 5px; background: var(--bg-tertiary); color: var(--text-primary); font-size: 14px;"
                        >
                            <option value="frequency">By Frequency</option>
                            <option value="jlpt">By JLPT Level</option>
                            <option value="grade">By School Grade</option>
                            <option value="mixed">Mixed Approach</option>
                        </select>
                        <small style="color: var(--text-tertiary); font-size: 12px; margin-top: 4px; display: block;">
                            How to prioritize kanji for learning recommendations
                        </small>
                    </div>
                </form>
                
                <div id="ankiSettingsError" style="display: none; background: var(--danger-color); color: white; padding: 10px; border-radius: 5px; margin-bottom: 15px; font-size: 14px;"></div>
                <div id="ankiSettingsSuccess" style="display: none; background: var(--success-color); color: white; padding: 10px; border-radius: 5px; margin-bottom: 15px; font-size: 14px;"></div>
            </div>
            <div class="modal-footer">
                <button id="cancelAnkiSettingsBtn" class="cancel-btn">Cancel</button>
                <button id="saveAnkiSettingsBtn" class="confirm-delete-btn">Save Settings</button>
            </div>
        </div>
    </div>
</div>

<!-- Include shared JavaScript first (required dependency for anki_stats.js) -->
<script src="/static/js/shared.js"></script>
<script src="/static/js/heatmap.js"></script>
<script src="/static/js/kanji-grid.js"></script>
<script src="/static/js/anki_stats.js"></script>

</body>
</html><|MERGE_RESOLUTION|>--- conflicted
+++ resolved
@@ -74,7 +74,19 @@
         </div>
     </div>
 
-<<<<<<< HEAD
+    <!-- AnkiConnect Warning Banner -->
+    <div id="ankiConnectWarning" class="dashboard-card" style="display: none; background: var(--warning-bg, #fff3cd); border-left: 4px solid var(--warning-color, #f39c12); margin-bottom: 20px;">
+        <div style="padding: 16px; display: flex; align-items: center; gap: 12px;">
+            <span style="font-size: 24px;">⚠️</span>
+            <div style="flex: 1;">
+                <strong style="color: var(--warning-color, #f39c12); display: block; margin-bottom: 4px;">AnkiConnect Not Detected</strong>
+                <p style="margin: 0; color: var(--text-primary); font-size: 14px;">
+                    Unable to connect to Anki. Please ensure Anki is running and <a href="https://ankiweb.net/shared/info/2055492159" target="_blank" style="color: var(--primary-color); text-decoration: underline;">AnkiConnect</a> is installed.
+                </p>
+            </div>
+        </div>
+    </div>
+
     <!-- Anki Game Stats Section -->
     <div class="dashboard-container">
         <div class="dashboard-card current-game" id="gameStatsCard">
@@ -100,6 +112,7 @@
                                 <th>Game Name</th>
                                 <th>Avg Time/Card</th>
                                 <th>Retention</th>
+                                <th>Mined Lines</th>
                             </tr>
                         </thead>
                         <tbody id="gameStatsTableBody">
@@ -114,8 +127,55 @@
         </div>
     </div>
 
+    <!-- NSFW vs SFW Retention Section -->
+    <div class="dashboard-container">
+        <div class="dashboard-card current-game" id="nsfwSfwRetentionCard">
+            <div class="dashboard-card-header">
+                <div>
+                    <h3 class="dashboard-card-title">
+                        <span class="dashboard-card-icon">🔞</span>
+                        Retention of NSFW vs SFW
+                    </h3>
+                    <p class="dashboard-card-subtitle">Compare retention rates between NSFW and SFW game content</p>
+                </div>
+            </div>
+            
+            <div class="dashboard-stats-grid" id="nsfwSfwRetentionStats">
+                <div class="dashboard-stat-item tooltip" data-tooltip="Retention rate for NSFW tagged cards">
+                    <span class="dashboard-stat-value" id="nsfwRetention" style="color: var(--text-secondary);">-</span>
+                    <span class="dashboard-stat-label">NSFW Retention</span>
+                    <span class="dashboard-stat-sublabel" id="nsfwReviews" style="font-size: 0.75rem; color: var(--text-tertiary);"></span>
+                </div>
+                <div class="dashboard-stat-item tooltip" data-tooltip="Retention rate for SFW tagged cards">
+                    <span class="dashboard-stat-value" id="sfwRetention" style="color: var(--text-secondary);">-</span>
+                    <span class="dashboard-stat-label">SFW Retention</span>
+                    <span class="dashboard-stat-sublabel" id="sfwReviews" style="font-size: 0.75rem; color: var(--text-tertiary);"></span>
+                </div>
+            </div>
+            
+            <div class="dashboard-stats-grid" style="margin-top: 20px;">
+                <div class="dashboard-stat-item tooltip" data-tooltip="Average time per card for NSFW tagged cards">
+                    <span class="dashboard-stat-value" id="nsfwAvgTime" style="color: var(--text-secondary);">-</span>
+                    <span class="dashboard-stat-label">NSFW Avg Time</span>
+                </div>
+                <div class="dashboard-stat-item tooltip" data-tooltip="Average time per card for SFW tagged cards">
+                    <span class="dashboard-stat-value" id="sfwAvgTime" style="color: var(--text-secondary);">-</span>
+                    <span class="dashboard-stat-label">SFW Avg Time</span>
+                </div>
+            </div>
+            
+            <div id="nsfwSfwRetentionLoading" class="dashboard-loading" style="display: none;">
+                <div class="spinner"></div>
+                <span>Loading retention statistics...</span>
+            </div>
+            
+            <div id="nsfwSfwRetentionEmpty" class="empty-message" style="display: none;">
+                No NSFW/SFW retention data available for the selected date range.
+            </div>
+        </div>
+    </div>
+
     <!-- Missing High-Frequency Kanji Section -->
-=======
     <!-- Mining Heatmap Card (Full Width) -->
     <div class="dashboard-card all-games" id="miningHeatmapCard" style="margin-bottom: 24px;">
         <div class="dashboard-card-header">
@@ -133,7 +193,6 @@
     </div>
 
     <!-- Dashboard Statistics Sections -->
->>>>>>> 7779402b
     <div class="dashboard-container">
         <!-- Missing High-Frequency Kanji Card -->
         <div class="dashboard-card current-game" id="missingKanjiCard">
