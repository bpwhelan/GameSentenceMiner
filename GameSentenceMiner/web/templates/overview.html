--- conflicted
+++ resolved
@@ -235,22 +235,12 @@
         'heatmapDisplayYear': heatmap_year
     } %}
 
-<<<<<<< HEAD
     <!-- Include shared JavaScript configuration -->
     {% set config_vars = stats_config_vars %}
     {% set config_object_name = 'statsConfig' %}
+    {% set include_heatmap_js = true %}
     {% set page_specific_js = 'overview.js' %}
     {% include 'components/js-config.html' %}
-=======
-    <!-- Inject stats config values for frontend -->
-    <script>
-      window.statsConfig = {{ stats_config | tojson }};
-    </script>
-    <!-- Include shared JavaScript first (required dependency for overview.js) -->
-    <script src="/static/js/shared.js"></script>
-    <script src="/static/js/heatmap.js"></script>
-    <script src="/static/js/overview.js"></script>
->>>>>>> c942a7e7
 
 </body>
 
