import asyncio
import datetime
import json
import os
import threading

import flask
import webbrowser
from flask import make_response

from GameSentenceMiner.ai.ai_prompting import get_ai_prompt_result
from GameSentenceMiner.obs import get_current_game
from GameSentenceMiner.util.gsm_utils import TEXT_REPLACEMENTS_FILE
from GameSentenceMiner.util.text_log import get_line_by_id, get_all_lines
from flask import render_template, request, jsonify, send_from_directory
from GameSentenceMiner import obs
from GameSentenceMiner.util.configuration import (
    logger,
    get_config,
    gsm_state,
    gsm_status,
)
from GameSentenceMiner.web.service import handle_texthooker_button

# Import from new modules
from GameSentenceMiner.web.events import EventManager, event_manager
from GameSentenceMiner.web.stats import (
    is_kanji,
    interpolate_color,
    get_gradient_color,
    calculate_kanji_frequency,
    calculate_heatmap_data,
    calculate_total_chars_per_game,
    calculate_reading_time_per_game,
    calculate_reading_speed_per_game,
    generate_game_colors,
    format_large_number,
    calculate_actual_reading_time,
    calculate_daily_reading_time,
    calculate_time_based_streak,
    format_time_human_readable,
    calculate_current_game_stats,
    calculate_all_games_stats,
)
from GameSentenceMiner.web.gsm_websocket import (
    WebsocketServerThread,
    websocket_queue,
    paused,
    websocket_server_thread,
    plaintext_websocket_server_thread,
    overlay_server_thread,
    websocket_server_threads,
    handle_exit_signal,
)
from GameSentenceMiner.web.database_api import register_database_api_routes
from GameSentenceMiner.web.jiten_database_api import register_jiten_database_api_routes
from GameSentenceMiner.web.stats_api import register_stats_api_routes

# Global configuration
port = get_config().general.texthooker_port
url = f"http://localhost:{port}"
websocket_port = 55001

server_start_time = datetime.datetime.now().timestamp()

app = flask.Flask(__name__)

# Configure Flask-Compress for Brotli compression
try:
    from flask_compress import Compress

    # Configure compression settings
    app.config["COMPRESS_MIMETYPES"] = [
        "text/html",
        "text/css",
        "text/xml",
        "text/plain",
        "application/json",
        "application/javascript",
        "application/x-javascript",
        "text/javascript",
    ]
    app.config["COMPRESS_LEVEL"] = 6  # Balance between speed and compression ratio
    app.config["COMPRESS_MIN_SIZE"] = 500  # Only compress files larger than 500 bytes
    app.config["COMPRESS_ALGORITHM"] = [
        "br",
        "gzip",
        "deflate",
    ]  # Prefer Brotli, fallback to gzip

    Compress(app)
    logger.info("Flask compression enabled with Brotli support")
except ImportError:
    logger.warning(
        "flask-compress not installed. Run 'pip install flask-compress' for better performance."
    )


# Add cache control headers for static files
@app.after_request
def add_cache_headers(response):
    """Add cache control headers to static assets for better performance."""
    # Only add cache headers for static files (CSS, JS, images, fonts)
    if request.path.startswith("/static/"):
        # Check file extension
        if any(request.path.endswith(ext) for ext in [".css", ".js"]):
            # Cache for 3 days for CSS/JS (local development, updates every few days)
            # Use must-revalidate to check for updates after expiry
            response.cache_control.max_age = 259200  # 3 days in seconds
            response.cache_control.public = True
            response.cache_control.must_revalidate = True
            response.headers["Cache-Control"] = (
                "public, max-age=259200, must-revalidate"
            )
        elif any(
            request.path.endswith(ext)
            for ext in [
                ".jpg",
                ".jpeg",
                ".png",
                ".gif",
                ".svg",
                ".woff",
                ".woff2",
                ".ttf",
                ".eot",
                ".ico",
            ]
        ):
            # Cache images and fonts for longer (they rarely change)
            response.cache_control.max_age = 2592000  # 30 days
            response.cache_control.public = True
            response.headers["Cache-Control"] = "public, max-age=2592000, immutable"
    return response


# Register database API routes
register_database_api_routes(app)
register_jiten_database_api_routes(app)
register_stats_api_routes(app)

# Register Anki API routes
from GameSentenceMiner.web.anki_api_endpoints import register_anki_api_endpoints

register_anki_api_endpoints(app)


# Load data from the JSON file
def load_data_from_file():
    if os.path.exists(TEXT_REPLACEMENTS_FILE):
        with open(TEXT_REPLACEMENTS_FILE, "r", encoding="utf-8") as file:
            return json.load(file)
    return {"enabled": True, "args": {"replacements": {}}}


# Save data to the JSON file
def save_data_to_file(data):
    with open(TEXT_REPLACEMENTS_FILE, "w", encoding="utf-8") as file:
        json.dump(data, file, indent=4, ensure_ascii=False)


@app.route("/load-data", methods=["GET"])
def load_data():
    try:
        data = load_data_from_file()
        return jsonify(data), 200
    except Exception as e:
        return jsonify({"error": f"Failed to load data: {str(e)}"}), 500


@app.route("/save-data", methods=["POST"])
def save_data():
    try:
        data = request.get_json()
        if not isinstance(data, dict):
            return jsonify({"error": "Invalid data format"}), 400

        # Save updated data
        save_data_to_file(data)
        return jsonify({"message": "Data saved successfully"}), 200
    except Exception as e:
        return jsonify({"error": f"Failed to save data: {str(e)}"}), 500


def inject_server_start_time(html_content, timestamp):
    placeholder = "<script>"
    replacement = f"<script>const serverStartTime = {timestamp};"
    return html_content.replace(placeholder, replacement)


@app.route("/favicon.ico")
def favicon():
    return send_from_directory(
        os.path.join(app.root_path, "static"),
        "favicon.ico",
        mimetype="image/vnd.microsoft.icon",
    )


@app.route("/<path:filename>")
def serve_static(filename):
    return send_from_directory("pages", filename)


@app.route("/")
def index():
    return send_from_directory("templates", "index.html")


@app.route("/texthooker")
def texthooker():
    return send_from_directory("templates", "index.html")


@app.route("/textreplacements")
def textreplacements():
    # Serve the text replacements data as JSON for compatibility
    try:
        if not os.path.exists(TEXT_REPLACEMENTS_FILE):
            return jsonify({"error": "Text replacements file not found."}), 404
        with open(TEXT_REPLACEMENTS_FILE, "r", encoding="utf-8") as f:
            data = json.load(f)
        return jsonify(data)
    except Exception as e:
        return jsonify({"error": f"Failed to load text replacements: {str(e)}"}), 500


@app.route("/database")
def database():
    return flask.render_template("database.html")


@app.route("/data", methods=["GET"])
def get_data():
    return jsonify([event.to_dict() for event in event_manager])


@app.route("/get_ids", methods=["GET"])
def get_ids():
    asyncio.run(check_for_lines_outside_replay_buffer())
    return jsonify(
        {
            "ids": list(event_manager.get_ids()),
            "timed_out_ids": list(event_manager.timed_out_ids),
        }
    )


@app.route("/clear_history", methods=["POST"])
def clear_history():
    temp_em = EventManager()
    temp_em.clear_history()
    temp_em.close_connection()
    return jsonify({"message": "History cleared successfully"}), 200


async def check_for_lines_outside_replay_buffer():
    time_window = (
        datetime.datetime.now()
        - datetime.timedelta(seconds=gsm_state.replay_buffer_length)
        - datetime.timedelta(seconds=5)
    )
    # logger.info(f"Checking for lines outside replay buffer time window: {time_window}")
    lines_outside_buffer = [
        line.id for line in event_manager.get_events() if line.time < time_window
    ]
    # logger.info(f"Lines outside replay buffer: {lines_outside_buffer}")
    event_manager.remove_lines_by_ids(lines_outside_buffer, timed_out=True)


async def add_event_to_texthooker(line):
    new_event = event_manager.add_gameline(line)
    await websocket_server_thread.send_text(
        {
            "event": "text_received",
            "sentence": line.text,
            "data": new_event.to_serializable(),
        }
    )
    if get_config().advanced.plaintext_websocket_port:
        await plaintext_websocket_server_thread.send_text(line.text)
    await check_for_lines_outside_replay_buffer()


async def send_word_coordinates_to_overlay(boxes):
    if boxes and len(boxes) > 0 and overlay_server_thread:
        await overlay_server_thread.send_text(boxes)


@app.route("/update_checkbox", methods=["POST"])
def update_event():
    data = request.get_json()
    event_id = data.get("id")

    if event_id is None:
        return jsonify({"error": "Missing id"}), 400
    event = event_manager.get(event_id)
    event_manager.get(event_id).checked = not event.checked
    return jsonify({"message": "Event updated successfully"}), 200


@app.route("/get-screenshot", methods=["Post"])
def get_screenshot():
    """Endpoint to get a screenshot of the current game screen."""
    data = request.get_json()
    event_id = data.get("id")
    if event_id is None:
        return jsonify({"error": "Missing id"}), 400
    line = get_line_by_id(event_id)
    if not line:
        return jsonify({"error": "Invalid id"}), 400
    gsm_state.line_for_screenshot = line
    if (
        gsm_state.previous_line_for_screenshot
        and gsm_state.line_for_screenshot == gsm_state.previous_line_for_screenshot
        or gsm_state.previous_line_for_audio
        and gsm_state.line_for_screenshot == gsm_state.previous_line_for_audio
    ):
        handle_texthooker_button(gsm_state.previous_replay)
    else:
        obs.save_replay_buffer()
    return jsonify({}), 200


@app.route("/play-audio", methods=["POST"])
def play_audio():
    """Endpoint to play audio for a specific event."""
    data = request.get_json()
    event_id = data.get("id")
    if event_id is None:
        return jsonify({"error": "Missing id"}), 400
    print(f"Playing audio for event ID: {event_id}")
    line = get_line_by_id(event_id)
    if not line:
        return jsonify({"error": "Invalid id"}), 400
    gsm_state.line_for_audio = line
    print(f"gsm_state.line_for_audio: {gsm_state.line_for_audio}")
    if (
        gsm_state.previous_line_for_audio
        and gsm_state.line_for_audio == gsm_state.previous_line_for_audio
        or gsm_state.previous_line_for_screenshot
        and gsm_state.line_for_audio == gsm_state.previous_line_for_screenshot
    ):
        handle_texthooker_button(gsm_state.previous_replay)
    else:
        obs.save_replay_buffer()
    return jsonify({}), 200


@app.route("/translate-line", methods=["POST"])
def translate_line():
    data = request.get_json()
    event_id = data.get("id")
    text = data.get("text", "").strip()
    if event_id is None:
        return jsonify({'error': 'Missing id'}), 400
    
    
    if get_config().ai.custom_texthooker_prompt:
        prompt = get_config().ai.custom_texthooker_prompt.strip()
    else:
        prompt = f"""
        **Professional Game Localization Task**

        **Task Directive:**
        Translate ONLY the provided line of game dialogue specified below into natural-sounding, context-aware {get_config().general.get_native_language_name()}. The translation must preserve the original tone and intent of the source.

        **Output Requirements:**
        - Provide only the single, best {get_config().general.get_native_language_name()} translation.
        - Use expletives if they are natural for the context and enhance the translation's impact, but do not over-exaggerate.
        - Do not include notes, alternatives, explanations, or any other surrounding text. Absolutely nothing but the translated line.

        **Line to Translate:**
        """

    if not get_config().ai.is_configured():
        return jsonify(
            {
                "error": 'AI translation is not properly configured. Please check your settings in the "AI" Tab.'
            }
        ), 400
    line = get_line_by_id(event_id)
    if line is None:
        return jsonify({"error": "Invalid id"}), 400
    line_to_translate = text if text else line.text
    translation = get_ai_prompt_result(
        get_all_lines(), line_to_translate, line, get_current_game(), custom_prompt=prompt
    )
    line.set_TL(translation)
    return jsonify({"TL": translation}), 200


@app.route("/translate-multiple", methods=["POST"])
def translate_multiple():
    data = request.get_json()
    event_ids = data.get("ids", [])
    if not event_ids:
        return jsonify({"error": "Missing ids"}), 400

    if not get_config().ai.is_configured():
        return jsonify(
            {
                "error": 'AI translation is not properly configured. Please check your settings in the "AI" Tab.'
            }
        ), 400

    lines = [
        get_line_by_id(event_id)
        for event_id in event_ids
        if get_line_by_id(event_id) is not None
    ]

    text = "\n".join(line.text for line in lines)
<<<<<<< HEAD

    language = (
        get_config().general.get_native_language_name()
        if get_config().general.native_language
        else "English"
    )

=======
    
    language = get_config().general.get_native_language_name() if get_config().general.native_language else "English"
    
    
>>>>>>> 3457314d
    translate_multiple_lines_prompt = f"""
    **Professional Game Localization Task**
    Translate the following lines of game dialogue into natural-sounding, context-aware {language}:

    **Output Requirements**
    - Maintain the original tone and style of the dialogue.
    - Ensure that the translation is contextually appropriate for the game.
    - Pay attention to character names and any specific terminology used in the game.
    - Maintain Formatting and newline structure of the given lines. It should be very human readable as a dialogue.
    - Do not include any notes, alternatives, explanations, or any other surrounding text. Absolutely nothing but the translated lines.

    **Lines to Translate:**
    """

    translation = get_ai_prompt_result(
        get_all_lines(),
        text,
        lines[0],
        get_current_game(),
        custom_prompt=translate_multiple_lines_prompt,
    )

    return translation, 200


@app.route("/get_status", methods=["GET"])
def get_status():
    return jsonify(gsm_status.to_dict()), 200


@app.template_filter("datetimeformat")
def datetimeformat(value, format="%Y-%m-%d %H:%M:%S"):
    """Formats a timestamp into a human-readable string."""
    if value is None:
        return ""
    return datetime.datetime.fromtimestamp(float(value)).strftime(format)


@app.route("/overview")
def overview():
    """Renders the overview page."""
    from GameSentenceMiner.util.configuration import get_master_config, get_stats_config

    return render_template(
        "overview.html",
        config=get_config(),
        master_config=get_master_config(),
        stats_config=get_stats_config(),
    )


@app.route("/stats")
def stats():
    """Renders the stats page."""
    from GameSentenceMiner.util.configuration import get_master_config, get_stats_config
    from GameSentenceMiner.util.stats_rollup_table import StatsRollupTable

    # Get first date from rollup table to avoid extra API call on page load
    first_rollup_date = StatsRollupTable.get_first_date()

    return render_template(
        "stats.html",
        config=get_config(),
        master_config=get_master_config(),
        stats_config=get_stats_config(),
        first_rollup_date=first_rollup_date,
    )


@app.route("/goals")
def goals():
    """Renders the goals page."""
    from GameSentenceMiner.util.configuration import get_master_config, get_stats_config

    return render_template(
        "goals.html",
        config=get_config(),
        master_config=get_master_config(),
        stats_config=get_stats_config(),
    )


@app.route("/search")
def search():
    """Renders the search page."""
    return render_template("search.html")


@app.route("/anki_stats")
def anki_stats():
    """Renders the Anki statistics page."""
    return render_template("anki_stats.html")


@app.route("/get_websocket_port", methods=["GET"])
def get_websocket_port():
    return jsonify({"port": websocket_server_thread.get_ws_port_func()}), 200


def get_selected_lines():
    return [item.line for item in event_manager if item.checked]


def are_lines_selected():
    return any(item.checked for item in event_manager)


def reset_checked_lines():
    async def send_reset_message():
        await websocket_server_thread.send_text(
            {
                "event": "reset_checkboxes",
            }
        )

    event_manager.reset_checked_lines()
    asyncio.run(send_reset_message())


def reset_buttons():
    async def send_reset_message():
        await websocket_server_thread.send_text(
            {
                "event": "reset_buttons",
            }
        )

    asyncio.run(send_reset_message())


def open_texthooker():
    webbrowser.open(url + "/texthooker")


def start_web_server():
    logger.debug("Starting web server...")
    import logging

    log = logging.getLogger("werkzeug")
    log.setLevel(logging.ERROR)  # Set to ERROR to suppress most logs

    # Open the default browser
    if get_config().general.open_multimine_on_startup:
        open_texthooker()

    # FOR TEXTHOOKER DEVELOPMENT, UNCOMMENT THE FOLLOWING LINE WITH Flask-CORS INSTALLED:
    # from flask_cors import CORS
    # CORS(app, resources={r"/*": {"origins": "http://localhost:5174"}})
    app.run(host=get_config().advanced.localhost_bind_address, port=port, debug=False)


async def texthooker_page_coro():
    global \
        websocket_server_thread, \
        plaintext_websocket_server_thread, \
        overlay_server_thread
    # Run the WebSocket server in the asyncio event loop
    flask_thread = threading.Thread(target=start_web_server)
    flask_thread.daemon = True
    flask_thread.start()

    # Keep the main asyncio event loop running (for the WebSocket server)


def run_text_hooker_page():
    try:
        asyncio.run(texthooker_page_coro())
    except KeyboardInterrupt:
        logger.info("Shutting down due to KeyboardInterrupt.")


if __name__ == "__main__":
    asyncio.run(texthooker_page_coro())<|MERGE_RESOLUTION|>--- conflicted
+++ resolved
@@ -411,20 +411,9 @@
     ]
 
     text = "\n".join(line.text for line in lines)
-<<<<<<< HEAD
-
-    language = (
-        get_config().general.get_native_language_name()
-        if get_config().general.native_language
-        else "English"
-    )
-
-=======
     
     language = get_config().general.get_native_language_name() if get_config().general.native_language else "English"
     
-    
->>>>>>> 3457314d
     translate_multiple_lines_prompt = f"""
     **Professional Game Localization Task**
     Translate the following lines of game dialogue into natural-sounding, context-aware {language}:
