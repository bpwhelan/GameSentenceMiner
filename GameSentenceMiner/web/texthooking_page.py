import asyncio
import datetime
import json
import os
import threading

import flask
import webbrowser
from flask import make_response

from GameSentenceMiner.ai.ai_prompting import get_ai_prompt_result
from GameSentenceMiner.obs import get_current_game
from GameSentenceMiner.util.gsm_utils import TEXT_REPLACEMENTS_FILE
from GameSentenceMiner.util.text_log import get_line_by_id, get_all_lines
from flask import render_template, request, jsonify, send_from_directory
from GameSentenceMiner import obs
from GameSentenceMiner.util.configuration import (
    logger,
    get_config,
    gsm_state,
    gsm_status,
)
from GameSentenceMiner.web.service import handle_texthooker_button

# Import from new modules
from GameSentenceMiner.web.events import EventManager, event_manager
from GameSentenceMiner.web.stats import (
    is_kanji,
    interpolate_color,
    get_gradient_color,
    calculate_kanji_frequency,
    calculate_heatmap_data,
    calculate_total_chars_per_game,
    calculate_reading_time_per_game,
    calculate_reading_speed_per_game,
    generate_game_colors,
    format_large_number,
    calculate_actual_reading_time,
    calculate_daily_reading_time,
    calculate_time_based_streak,
    format_time_human_readable,
    calculate_current_game_stats,
    calculate_all_games_stats,
)
from GameSentenceMiner.web.gsm_websocket import (
    WebsocketServerThread,
    websocket_queue,
    paused,
    websocket_server_thread,
    plaintext_websocket_server_thread,
    overlay_server_thread,
    websocket_server_threads,
    handle_exit_signal,
)
from GameSentenceMiner.web.database_api import register_database_api_routes
from GameSentenceMiner.web.jiten_database_api import register_jiten_database_api_routes
from GameSentenceMiner.web.stats_api import register_stats_api_routes

# Global configuration
port = get_config().general.texthooker_port
url = f"http://localhost:{port}"
websocket_port = 55001

server_start_time = datetime.datetime.now().timestamp()

app = flask.Flask(__name__)

# Configure Flask-Compress for Brotli compression
try:
    from flask_compress import Compress

    # Configure compression settings
    app.config["COMPRESS_MIMETYPES"] = [
        "text/html",
        "text/css",
        "text/xml",
        "text/plain",
        "application/json",
        "application/javascript",
        "application/x-javascript",
        "text/javascript",
    ]
    app.config["COMPRESS_LEVEL"] = 6  # Balance between speed and compression ratio
    app.config["COMPRESS_MIN_SIZE"] = 500  # Only compress files larger than 500 bytes
    app.config["COMPRESS_ALGORITHM"] = [
        "br",
        "gzip",
        "deflate",
    ]  # Prefer Brotli, fallback to gzip

    Compress(app)
    logger.info("Flask compression enabled with Brotli support")
except ImportError:
    logger.warning(
        "flask-compress not installed. Run 'pip install flask-compress' for better performance."
    )


# Add cache control headers for static files
@app.after_request
def add_cache_headers(response):
    """Add cache control headers to static assets for better performance."""
    # Only add cache headers for static files (CSS, JS, images, fonts)
    if request.path.startswith("/static/"):
        # Check file extension
        if any(request.path.endswith(ext) for ext in [".css", ".js"]):
            # Cache for 3 days for CSS/JS (local development, updates every few days)
            # Use must-revalidate to check for updates after expiry
            response.cache_control.max_age = 259200  # 3 days in seconds
            response.cache_control.public = True
            response.cache_control.must_revalidate = True
            response.headers["Cache-Control"] = (
                "public, max-age=259200, must-revalidate"
            )
        elif any(
            request.path.endswith(ext)
            for ext in [
                ".jpg",
                ".jpeg",
                ".png",
                ".gif",
                ".svg",
                ".woff",
                ".woff2",
                ".ttf",
                ".eot",
                ".ico",
            ]
        ):
            # Cache images and fonts for longer (they rarely change)
            response.cache_control.max_age = 2592000  # 30 days
            response.cache_control.public = True
            response.headers["Cache-Control"] = "public, max-age=2592000, immutable"
    return response


# Register database API routes
register_database_api_routes(app)
register_jiten_database_api_routes(app)
register_stats_api_routes(app)

# Register Anki API routes
from GameSentenceMiner.web.anki_api_endpoints import register_anki_api_endpoints

register_anki_api_endpoints(app)


# Load data from the JSON file
def load_data_from_file():
    if os.path.exists(TEXT_REPLACEMENTS_FILE):
        with open(TEXT_REPLACEMENTS_FILE, "r", encoding="utf-8") as file:
            return json.load(file)
    return {"enabled": True, "args": {"replacements": {}}}


# Save data to the JSON file
def save_data_to_file(data):
    with open(TEXT_REPLACEMENTS_FILE, "w", encoding="utf-8") as file:
        json.dump(data, file, indent=4, ensure_ascii=False)


@app.route("/load-data", methods=["GET"])
def load_data():
    try:
        data = load_data_from_file()
        return jsonify(data), 200
    except Exception as e:
        return jsonify({"error": f"Failed to load data: {str(e)}"}), 500


@app.route("/save-data", methods=["POST"])
def save_data():
    try:
        data = request.get_json()
        if not isinstance(data, dict):
            return jsonify({"error": "Invalid data format"}), 400

        # Save updated data
        save_data_to_file(data)
        return jsonify({"message": "Data saved successfully"}), 200
    except Exception as e:
        return jsonify({"error": f"Failed to save data: {str(e)}"}), 500


def inject_server_start_time(html_content, timestamp):
    placeholder = "<script>"
    replacement = f"<script>const serverStartTime = {timestamp};"
    return html_content.replace(placeholder, replacement)


@app.route("/favicon.ico")
def favicon():
    return send_from_directory(
        os.path.join(app.root_path, "static"),
        "favicon.ico",
        mimetype="image/vnd.microsoft.icon",
    )


@app.route("/<path:filename>")
def serve_static(filename):
    return send_from_directory("pages", filename)


@app.route("/")
def index():
    return send_from_directory("templates", "index.html")


@app.route("/texthooker")
def texthooker():
    return send_from_directory("templates", "index.html")


@app.route("/textreplacements")
def textreplacements():
    # Serve the text replacements data as JSON for compatibility
    try:
        if not os.path.exists(TEXT_REPLACEMENTS_FILE):
            return jsonify({"error": "Text replacements file not found."}), 404
        with open(TEXT_REPLACEMENTS_FILE, "r", encoding="utf-8") as f:
            data = json.load(f)
        return jsonify(data)
    except Exception as e:
        return jsonify({"error": f"Failed to load text replacements: {str(e)}"}), 500


@app.route("/database")
def database():
    return flask.render_template("database.html")


@app.route("/data", methods=["GET"])
def get_data():
    return jsonify([event.to_dict() for event in event_manager])


@app.route("/get_ids", methods=["GET"])
def get_ids():
    asyncio.run(check_for_lines_outside_replay_buffer())
    return jsonify(
        {
            "ids": list(event_manager.get_ids()),
            "timed_out_ids": list(event_manager.timed_out_ids),
        }
    )


@app.route("/clear_history", methods=["POST"])
def clear_history():
    temp_em = EventManager()
    temp_em.clear_history()
    temp_em.close_connection()
    return jsonify({"message": "History cleared successfully"}), 200


async def check_for_lines_outside_replay_buffer():
    time_window = (
        datetime.datetime.now()
        - datetime.timedelta(seconds=gsm_state.replay_buffer_length)
        - datetime.timedelta(seconds=5)
    )
    # logger.info(f"Checking for lines outside replay buffer time window: {time_window}")
    lines_outside_buffer = [
        line.id for line in event_manager.get_events() if line.time < time_window
    ]
    # logger.info(f"Lines outside replay buffer: {lines_outside_buffer}")
    event_manager.remove_lines_by_ids(lines_outside_buffer, timed_out=True)


async def add_event_to_texthooker(line):
    new_event = event_manager.add_gameline(line)
    await websocket_server_thread.send_text(
        {
            "event": "text_received",
            "sentence": line.text,
            "data": new_event.to_serializable(),
        }
    )
    if get_config().advanced.plaintext_websocket_port:
        await plaintext_websocket_server_thread.send_text(line.text)
    await check_for_lines_outside_replay_buffer()


async def send_word_coordinates_to_overlay(boxes):
    if boxes and len(boxes) > 0 and overlay_server_thread:
        await overlay_server_thread.send_text(boxes)


@app.route("/update_checkbox", methods=["POST"])
def update_event():
    data = request.get_json()
    event_id = data.get("id")

    if event_id is None:
        return jsonify({"error": "Missing id"}), 400
    event = event_manager.get(event_id)
    event_manager.get(event_id).checked = not event.checked
    return jsonify({"message": "Event updated successfully"}), 200


@app.route("/get-screenshot", methods=["Post"])
def get_screenshot():
    """Endpoint to get a screenshot of the current game screen."""
    data = request.get_json()
    event_id = data.get("id")
    if event_id is None:
        return jsonify({"error": "Missing id"}), 400
    line = get_line_by_id(event_id)
    if not line:
        return jsonify({"error": "Invalid id"}), 400
    gsm_state.line_for_screenshot = line
    if (
        gsm_state.previous_line_for_screenshot
        and gsm_state.line_for_screenshot == gsm_state.previous_line_for_screenshot
        or gsm_state.previous_line_for_audio
        and gsm_state.line_for_screenshot == gsm_state.previous_line_for_audio
    ):
        handle_texthooker_button(gsm_state.previous_replay)
    else:
        obs.save_replay_buffer()
    return jsonify({}), 200


@app.route("/play-audio", methods=["POST"])
def play_audio():
    """Endpoint to play audio for a specific event."""
    data = request.get_json()
    event_id = data.get("id")
    if event_id is None:
        return jsonify({"error": "Missing id"}), 400
    print(f"Playing audio for event ID: {event_id}")
    line = get_line_by_id(event_id)
    if not line:
        return jsonify({"error": "Invalid id"}), 400
    gsm_state.line_for_audio = line
    print(f"gsm_state.line_for_audio: {gsm_state.line_for_audio}")
    if (
        gsm_state.previous_line_for_audio
        and gsm_state.line_for_audio == gsm_state.previous_line_for_audio
        or gsm_state.previous_line_for_screenshot
        and gsm_state.line_for_audio == gsm_state.previous_line_for_screenshot
    ):
        handle_texthooker_button(gsm_state.previous_replay)
    else:
        obs.save_replay_buffer()
    return jsonify({}), 200


@app.route("/translate-line", methods=["POST"])
def translate_line():
    data = request.get_json()
    event_id = data.get("id")
    text = data.get("text", "").strip()
    if event_id is None:
<<<<<<< HEAD
        return jsonify({"error": "Missing id"}), 400
=======
        return jsonify({'error': 'Missing id'}), 400
    
    prompt = f"""
    **Professional Game Localization Task**

    **Task Directive:**
    Translate ONLY the provided line of game dialogue specified below into natural-sounding, context-aware {get_config().general.get_native_language_name()}. The translation must preserve the original tone and intent of the source.

    **Output Requirements:**
    - Provide only the single, best {get_config().general.get_native_language_name()} translation.
    - Use expletives if they are natural for the context and enhance the translation's impact, but do not over-exaggerate.
    - Do not include notes, alternatives, explanations, or any other surrounding text. Absolutely nothing but the translated line.

    **Line to Translate:**
    """
>>>>>>> 42f28606

    if not get_config().ai.is_configured():
        return jsonify(
            {
                "error": 'AI translation is not properly configured. Please check your settings in the "AI" Tab.'
            }
        ), 400
    line = get_line_by_id(event_id)
    if line is None:
        return jsonify({"error": "Invalid id"}), 400
    line_to_translate = text if text else line.text
    translation = get_ai_prompt_result(
<<<<<<< HEAD
        get_all_lines(), line_to_translate, line, get_current_game()
=======
        get_all_lines(), line_to_translate, line, get_current_game(), custom_prompt=prompt
>>>>>>> 42f28606
    )
    line.set_TL(translation)
    return jsonify({"TL": translation}), 200


@app.route("/translate-multiple", methods=["POST"])
def translate_multiple():
    data = request.get_json()
    event_ids = data.get("ids", [])
    if not event_ids:
        return jsonify({"error": "Missing ids"}), 400

    if not get_config().ai.is_configured():
        return jsonify(
            {
                "error": 'AI translation is not properly configured. Please check your settings in the "AI" Tab.'
            }
        ), 400

    lines = [
        get_line_by_id(event_id)
        for event_id in event_ids
        if get_line_by_id(event_id) is not None
    ]

    text = "\n".join(line.text for line in lines)

    language = (
        get_config().general.get_native_language_name()
        if get_config().general.native_language
        else "English"
    )

    translate_multiple_lines_prompt = f"""
**Professional Game Localization Task**
Translate the following lines of game dialogue into natural-sounding, context-aware {language}:

**Output Requirements**
- Maintain the original tone and style of the dialogue.
- Ensure that the translation is contextually appropriate for the game.
- Pay attention to character names and any specific terminology used in the game.
- Maintain Formatting and newline structure of the given lines. It should be very human readable as a dialogue.
- Do not include any notes, alternatives, explanations, or any other surrounding text. Absolutely nothing but the translated lines.

**Lines to Translate:**
"""

    translation = get_ai_prompt_result(
        get_all_lines(),
        text,
        lines[0],
        get_current_game(),
        custom_prompt=translate_multiple_lines_prompt,
    )

    return translation, 200


@app.route("/get_status", methods=["GET"])
def get_status():
    return jsonify(gsm_status.to_dict()), 200


@app.template_filter("datetimeformat")
def datetimeformat(value, format="%Y-%m-%d %H:%M:%S"):
    """Formats a timestamp into a human-readable string."""
    if value is None:
        return ""
    return datetime.datetime.fromtimestamp(float(value)).strftime(format)


@app.route("/overview")
def overview():
    """Renders the overview page."""
    from GameSentenceMiner.util.configuration import get_master_config, get_stats_config

    return render_template(
        "overview.html",
        config=get_config(),
        master_config=get_master_config(),
        stats_config=get_stats_config(),
    )


@app.route("/stats")
def stats():
    """Renders the stats page."""
    from GameSentenceMiner.util.configuration import get_master_config, get_stats_config

    return render_template(
        "stats.html",
        config=get_config(),
        master_config=get_master_config(),
        stats_config=get_stats_config(),
    )


@app.route("/goals")
def goals():
    """Renders the goals page."""
    from GameSentenceMiner.util.configuration import get_master_config, get_stats_config

    return render_template(
        "goals.html",
        config=get_config(),
        master_config=get_master_config(),
        stats_config=get_stats_config(),
    )


@app.route("/search")
def search():
    """Renders the search page."""
    return render_template("search.html")


@app.route("/anki_stats")
def anki_stats():
    """Renders the Anki statistics page."""
    return render_template("anki_stats.html")


@app.route("/get_websocket_port", methods=["GET"])
def get_websocket_port():
    return jsonify({"port": websocket_server_thread.get_ws_port_func()}), 200


def get_selected_lines():
    return [item.line for item in event_manager if item.checked]


def are_lines_selected():
    return any(item.checked for item in event_manager)


def reset_checked_lines():
    async def send_reset_message():
        await websocket_server_thread.send_text(
            {
                "event": "reset_checkboxes",
            }
        )

    event_manager.reset_checked_lines()
    asyncio.run(send_reset_message())


def reset_buttons():
    async def send_reset_message():
        await websocket_server_thread.send_text(
            {
                "event": "reset_buttons",
            }
        )

    asyncio.run(send_reset_message())


def open_texthooker():
    webbrowser.open(url + "/texthooker")


def start_web_server():
    logger.debug("Starting web server...")
    import logging

    log = logging.getLogger("werkzeug")
    log.setLevel(logging.ERROR)  # Set to ERROR to suppress most logs

    # Open the default browser
    if get_config().general.open_multimine_on_startup:
        open_texthooker()

    # FOR TEXTHOOKER DEVELOPMENT, UNCOMMENT THE FOLLOWING LINE WITH Flask-CORS INSTALLED:
    # from flask_cors import CORS
    # CORS(app, resources={r"/*": {"origins": "http://localhost:5174"}})
    app.run(host=get_config().advanced.localhost_bind_address, port=port, debug=False)


async def texthooker_page_coro():
    global \
        websocket_server_thread, \
        plaintext_websocket_server_thread, \
        overlay_server_thread
    # Run the WebSocket server in the asyncio event loop
    flask_thread = threading.Thread(target=start_web_server)
    flask_thread.daemon = True
    flask_thread.start()

    # Keep the main asyncio event loop running (for the WebSocket server)


def run_text_hooker_page():
    try:
        asyncio.run(texthooker_page_coro())
    except KeyboardInterrupt:
        logger.info("Shutting down due to KeyboardInterrupt.")


if __name__ == "__main__":
    asyncio.run(texthooker_page_coro())<|MERGE_RESOLUTION|>--- conflicted
+++ resolved
@@ -353,9 +353,6 @@
     event_id = data.get("id")
     text = data.get("text", "").strip()
     if event_id is None:
-<<<<<<< HEAD
-        return jsonify({"error": "Missing id"}), 400
-=======
         return jsonify({'error': 'Missing id'}), 400
     
     prompt = f"""
@@ -371,7 +368,6 @@
 
     **Line to Translate:**
     """
->>>>>>> 42f28606
 
     if not get_config().ai.is_configured():
         return jsonify(
@@ -384,11 +380,7 @@
         return jsonify({"error": "Invalid id"}), 400
     line_to_translate = text if text else line.text
     translation = get_ai_prompt_result(
-<<<<<<< HEAD
-        get_all_lines(), line_to_translate, line, get_current_game()
-=======
         get_all_lines(), line_to_translate, line, get_current_game(), custom_prompt=prompt
->>>>>>> 42f28606
     )
     line.set_TL(translation)
     return jsonify({"TL": translation}), 200
