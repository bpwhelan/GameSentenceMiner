import asyncio
import datetime
import json
import os
import threading

import flask
import webbrowser

from GameSentenceMiner.ai.ai_prompting import get_ai_prompt_result
from GameSentenceMiner.obs import get_current_game
from GameSentenceMiner.util.gsm_utils import TEXT_REPLACEMENTS_FILE
from GameSentenceMiner.util.text_log import get_line_by_id, get_all_lines
from flask import render_template, request, jsonify, send_from_directory
from GameSentenceMiner import obs
from GameSentenceMiner.util.configuration import (
    logger,
    get_config,
    gsm_state,
    gsm_status,
)

# Import from new modules
from GameSentenceMiner.web.events import EventManager, event_manager
from GameSentenceMiner.web.gsm_websocket import (
    websocket_manager,
    ID_OVERLAY,
    ID_HOOKER,
    ID_PLAINTEXT
)

# Global configuration
port = get_config().general.texthooker_port
url = f"http://localhost:{port}"
websocket_port = 55001

server_start_time = datetime.datetime.now().timestamp()

app = flask.Flask(__name__)

# Configure Flask-Compress for Brotli compression
try:
    from flask_compress import Compress

    # Configure compression settings
    app.config["COMPRESS_MIMETYPES"] = [
        "text/html",
        "text/css",
        "text/xml",
        "text/plain",
        "application/json",
        "application/javascript",
        "application/x-javascript",
        "text/javascript",
    ]
    app.config["COMPRESS_LEVEL"] = 6  # Balance between speed and compression ratio
    app.config["COMPRESS_MIN_SIZE"] = 500  # Only compress files larger than 500 bytes
    app.config["COMPRESS_ALGORITHM"] = [
        "br",
        "gzip",
        "deflate",
    ]  # Prefer Brotli, fallback to gzip

    Compress(app)
    logger.info("Flask compression enabled with Brotli support")
except ImportError:
    logger.warning(
        "flask-compress not installed. Run 'pip install flask-compress' for better performance."
    )

# Configure Swagger/Flasgger for API documentation
try:
    from flasgger import Swagger
    
    swagger_config = {
        "headers": [],
        "specs": [
            {
                "endpoint": "apispec",
                "route": "/apispec.json",
                "rule_filter": lambda rule: True,
                "model_filter": lambda tag: True,
            }
        ],
        "static_url_path": "/flasgger_static",
        "swagger_ui": True,
        "specs_route": "/api/docs"
    }
    
    swagger_template = {
        "swagger": "2.0",
        "info": {
            "title": "GameSentenceMiner API",
            "description": "API documentation for GameSentenceMiner - A tool for mining sentences from Japanese games",
            "version": "1.0.0",
            "contact": {
                "name": "GameSentenceMiner",
                "url": "https://github.com/yourusername/GameSentenceMiner"
            }
        },
        "host": f"localhost:{port}",
        "basePath": "/",
        "schemes": ["http"],
        "tags": [
            {"name": "Database", "description": "Database operations and search"},
            {"name": "Statistics", "description": "Statistics and analytics endpoints"},
            {"name": "Anki", "description": "Anki integration endpoints"},
            {"name": "Jiten", "description": "Jiten.moe integration endpoints"},
            {"name": "Text Processing", "description": "Text replacement and processing"},
            {"name": "Goals", "description": "Goals and progress tracking"},
        ]
    }
    
    Swagger(app, config=swagger_config, template=swagger_template)
    logger.info("Swagger API documentation enabled at /api/docs")
except ImportError:
    logger.warning(
        "flasgger not installed. Run 'pip install flasgger' for API documentation support."
    )


# Add cache control headers for static files
@app.after_request
def add_cache_headers(response):
    """Add cache control headers to static assets for better performance."""
    # Only add cache headers for static files (CSS, JS, images, fonts)
    if request.path.startswith("/static/"):
        # Check file extension
        if any(request.path.endswith(ext) for ext in [".css", ".js"]):
            # No cache for CSS/JS - always fetch fresh content
            response.cache_control.no_cache = True
            response.cache_control.no_store = True
            response.cache_control.must_revalidate = True
            response.headers["Cache-Control"] = (
                "no-cache, no-store, must-revalidate"
            )
            response.headers["Pragma"] = "no-cache"
            response.headers["Expires"] = "0"
        elif any(
            request.path.endswith(ext)
            for ext in [
                ".jpg",
                ".jpeg",
                ".png",
                ".gif",
                ".svg",
                ".woff",
                ".woff2",
                ".ttf",
                ".eot",
                ".ico",
            ]
        ):
            # Cache images and fonts for longer (they rarely change)
            response.cache_control.max_age = 2592000  # 30 days
            response.cache_control.public = True
            response.headers["Cache-Control"] = "public, max-age=2592000, immutable"
    return response


# Load data from the JSON file
def load_data_from_file():
    if os.path.exists(TEXT_REPLACEMENTS_FILE):
        with open(TEXT_REPLACEMENTS_FILE, "r", encoding="utf-8") as file:
            return json.load(file)
    return {"enabled": True, "args": {"replacements": {}}}


# Save data to the JSON file
def save_data_to_file(data):
    with open(TEXT_REPLACEMENTS_FILE, "w", encoding="utf-8") as file:
        json.dump(data, file, indent=4, ensure_ascii=False)


@app.route("/load-data", methods=["GET"])
def load_data():
    """
    Load text replacement data
    ---
    tags:
      - Text Processing
    responses:
      200:
        description: Text replacement configuration
        schema:
          type: object
          properties:
            enabled:
              type: boolean
            args:
              type: object
      500:
        description: Failed to load data
    """
    try:
        data = load_data_from_file()
        return jsonify(data), 200
    except Exception as e:
        return jsonify({"error": f"Failed to load data: {str(e)}"}), 500


@app.route("/save-data", methods=["POST"])
def save_data():
    """
    Save text replacement data
    ---
    tags:
      - Text Processing
    parameters:
      - name: body
        in: body
        required: true
        schema:
          type: object
          properties:
            enabled:
              type: boolean
            args:
              type: object
    responses:
      200:
        description: Data saved successfully
      400:
        description: Invalid data format
      500:
        description: Failed to save data
    """
    try:
        data = request.get_json()
        if not isinstance(data, dict):
            return jsonify({"error": "Invalid data format"}), 400

        # Save updated data
        save_data_to_file(data)
        return jsonify({"message": "Data saved successfully"}), 200
    except Exception as e:
        return jsonify({"error": f"Failed to save data: {str(e)}"}), 500


def inject_server_start_time(html_content, timestamp):
    placeholder = "<script>"
    replacement = f"<script>const serverStartTime = {timestamp};"
    return html_content.replace(placeholder, replacement)


@app.route("/favicon.ico")
def favicon():
    """
    Get favicon
    ---
    tags:
      - General
    responses:
      200:
        description: Favicon file
      404:
        description: Favicon not found
    """
    return send_from_directory(
        os.path.join(app.root_path, "static"),
        "favicon.ico",
        mimetype="image/vnd.microsoft.icon",
    )


@app.route("/<path:filename>")
def serve_static(filename):
    """
    Serve static files from pages directory
    ---
    tags:
      - General
    parameters:
      - name: filename
        in: path
        type: string
        required: true
        description: Static file path
    responses:
      200:
        description: Static file content
      404:
        description: File not found
    """
    return send_from_directory("pages", filename)


@app.route("/")
def index():
    """
    Serve main index page
    ---
    tags:
      - General
    responses:
      200:
        description: Main index page
    """
    return send_from_directory("templates", "index.html")


@app.route("/texthooker")
def texthooker():
    """
    Serve texthooker page
    ---
    tags:
      - General
    responses:
      200:
        description: Texthooker page
    """
    return send_from_directory("templates", "index.html")


@app.route("/textreplacements")
def textreplacements():
    """
    Get text replacements configuration
    ---
    tags:
      - Text Processing
    responses:
      200:
        description: Text replacements configuration
        schema:
          type: object
          properties:
            enabled:
              type: boolean
            args:
              type: object
      404:
        description: Text replacements file not found
      500:
        description: Failed to load text replacements
    """
    # Serve the text replacements data as JSON for compatibility
    try:
        if not os.path.exists(TEXT_REPLACEMENTS_FILE):
            return jsonify({"error": "Text replacements file not found."}), 404
        with open(TEXT_REPLACEMENTS_FILE, "r", encoding="utf-8") as f:
            data = json.load(f)
        return jsonify(data)
    except Exception as e:
        return jsonify({"error": f"Failed to load text replacements: {str(e)}"}), 500


@app.route("/database")
def database():
    """
    Serve database page
    ---
    tags:
      - General
    responses:
      200:
        description: Database page
    """
    return flask.render_template("database.html")


@app.route("/data", methods=["GET"])
def get_data():
    """
    Get all event data
    ---
    tags:
      - Text Processing
    responses:
      200:
        description: List of all events
        schema:
          type: array
          items:
            type: object
      500:
        description: Failed to get event data
    """
    return jsonify([event.to_dict() for event in event_manager])


@app.route("/get_ids", methods=["GET"])
def get_ids():
    """
    Get event IDs and timed out IDs
    ---
    tags:
      - Text Processing
    responses:
      200:
        description: Event IDs and timed out IDs
        schema:
          type: object
          properties:
            ids:
              type: array
              items:
                type: string
            timed_out_ids:
              type: array
              items:
                type: string
      500:
        description: Failed to get IDs
    """
    asyncio.run(check_for_lines_outside_replay_buffer())
    return jsonify(
        {
            "ids": list(event_manager.get_ids()),
            "timed_out_ids": list(event_manager.timed_out_ids),
        }
    )


@app.route("/clear_history", methods=["POST"])
def clear_history():
    """
    Clear event history
    ---
    tags:
      - Text Processing
    responses:
      200:
        description: History cleared successfully
        schema:
          type: object
          properties:
            message:
              type: string
      500:
        description: Failed to clear history
    """
    temp_em = EventManager()
    temp_em.clear_history()
    temp_em.close_connection()
    return jsonify({"message": "History cleared successfully"}), 200


async def check_for_lines_outside_replay_buffer():
    time_window = (
        datetime.datetime.now()
        - datetime.timedelta(seconds=gsm_state.replay_buffer_length)
        - datetime.timedelta(seconds=5)
    )
    # logger.info(f"Checking for lines outside replay buffer time window: {time_window}")
    lines_outside_buffer = [
        line.id for line in event_manager.get_events() if line.time < time_window
    ]
    # logger.info(f"Lines outside replay buffer: {lines_outside_buffer}")
    event_manager.remove_lines_by_ids(lines_outside_buffer, timed_out=True)


async def add_event_to_texthooker(line):
    new_event = event_manager.add_gameline(line)
    await websocket_manager.send(
        ID_HOOKER,
        {
            "event": "text_received",
            "sentence": line.text,
            "data": new_event.to_serializable(),
        }
    )
    if get_config().advanced.plaintext_websocket_port:
        await websocket_manager.send(ID_PLAINTEXT, line.text)
    await check_for_lines_outside_replay_buffer()


async def send_word_coordinates_to_overlay(boxes):
    if boxes and len(boxes) > 0 and websocket_manager.has_clients(ID_OVERLAY):
        await websocket_manager.send(ID_OVERLAY, boxes)


@app.route("/update_checkbox", methods=["POST"])
def update_event():
    """
    Update event checkbox status
    ---
    tags:
      - Text Processing
    parameters:
      - name: body
        in: body
        required: true
        schema:
          type: object
          properties:
            id:
              type: string
              description: Event ID
    responses:
      200:
        description: Event updated successfully
        schema:
          type: object
          properties:
            message:
              type: string
      400:
        description: Missing event ID
      500:
        description: Failed to update event
    """
    data = request.get_json()
    event_id = data.get("id")

    if event_id is None:
        return jsonify({"error": "Missing id"}), 400
    event = event_manager.get(event_id)
    event_manager.get(event_id).checked = not event.checked
    return jsonify({"message": "Event updated successfully"}), 200


@app.route("/get-screenshot", methods=["Post"])
def get_screenshot():
    """
    Get screenshot of current game screen
    ---
    tags:
      - Text Processing
    parameters:
      - name: body
        in: body
        required: true
        schema:
          type: object
          properties:
            id:
              type: string
              description: Event ID
    responses:
      200:
        description: Screenshot captured successfully
      400:
        description: Missing or invalid event ID
      500:
        description: Failed to capture screenshot
    """
    data = request.get_json()
    event_id = data.get("id")
    if event_id is None:
        return jsonify({"error": "Missing id"}), 400
    line = get_line_by_id(event_id)
    if not line:
        return jsonify({"error": "Invalid id"}), 400
    gsm_state.line_for_screenshot = line
    if (
        gsm_state.previous_line_for_screenshot
        and gsm_state.line_for_screenshot == gsm_state.previous_line_for_screenshot
        or gsm_state.previous_line_for_audio
        and gsm_state.line_for_screenshot == gsm_state.previous_line_for_audio
    ):
        from GameSentenceMiner.web.service import handle_texthooker_button
        handle_texthooker_button(gsm_state.previous_replay)
    else:
        obs.save_replay_buffer()
    return jsonify({}), 200


@app.route("/play-audio", methods=["POST"])
def play_audio():
    """
    Play audio for a specific event
    ---
    tags:
      - Text Processing
    parameters:
      - name: body
        in: body
        required: true
        schema:
          type: object
          properties:
            id:
              type: string
              description: Event ID
    responses:
      200:
        description: Audio played successfully
      400:
        description: Missing or invalid event ID
      500:
        description: Failed to play audio
    """
    data = request.get_json()
    event_id = data.get("id")
    if event_id is None:
        return jsonify({"error": "Missing id"}), 400
    print(f"Playing audio for event ID: {event_id}")
    line = get_line_by_id(event_id)
    if not line:
        return jsonify({"error": "Invalid id"}), 400
    gsm_state.line_for_audio = line
    print(f"gsm_state.line_for_audio: {gsm_state.line_for_audio}")
    if (
        gsm_state.previous_line_for_audio
        and gsm_state.line_for_audio == gsm_state.previous_line_for_audio
        or gsm_state.previous_line_for_screenshot
        and gsm_state.line_for_audio == gsm_state.previous_line_for_screenshot
    ):
        from GameSentenceMiner.web.service import handle_texthooker_button
        handle_texthooker_button(gsm_state.previous_replay)
    else:
        obs.save_replay_buffer()
    return jsonify({}), 200


@app.route("/translate-line", methods=["POST"])
def translate_line():
    """
    Translate a single line using AI
    ---
    tags:
      - Text Processing
    parameters:
      - name: body
        in: body
        required: true
        schema:
          type: object
          properties:
            id:
              type: string
              description: Line ID to translate
            text:
              type: string
              description: Optional text override
    responses:
      200:
        description: Translation result
        schema:
          type: object
          properties:
            TL:
              type: string
              description: Translated text
      400:
        description: Invalid request or AI not configured
    """
    data = request.get_json()
    event_id = data.get("id")
    text = data.get("text", "").strip()
    if event_id is None:
        return jsonify({'error': 'Missing id'}), 400
    
    
    if get_config().ai.custom_texthooker_prompt:
        prompt = get_config().ai.custom_texthooker_prompt.strip()
    else:
        prompt = f"""
        **Professional Game Localization Task**

        **Task Directive:**
        Translate ONLY the provided line of game dialogue specified below into natural-sounding, context-aware {get_config().general.get_native_language_name()}. The translation must preserve the original tone and intent of the source.

        **Output Requirements:**
        - Provide only the single, best {get_config().general.get_native_language_name()} translation.
        - Use expletives if they are natural for the context and enhance the translation's impact, but do not over-exaggerate.
        - Do not include notes, alternatives, explanations, or any other surrounding text. Absolutely nothing but the translated line.

        **Line to Translate:**
        """

    if not get_config().ai.is_configured():
        return jsonify(
            {
                "error": 'AI translation is not properly configured. Please check your settings in the "AI" Tab.'
            }
        ), 400
    line = get_line_by_id(event_id)
    if line is None:
        return jsonify({"error": "Invalid id"}), 400
    line_to_translate = text if text else line.text
    translation = get_ai_prompt_result(
        get_all_lines(), line_to_translate, line, get_current_game(), custom_prompt=prompt
    )
    line.set_TL(translation)
    return jsonify({"TL": translation}), 200


@app.route("/translate-multiple", methods=["POST"])
def translate_multiple():
    """
    Translate multiple lines using AI
    ---
    tags:
      - Text Processing
    parameters:
      - name: body
        in: body
        required: true
        schema:
          type: object
          properties:
            ids:
              type: array
              items:
                type: string
              description: List of line IDs to translate
    responses:
      200:
        description: Translation result
        schema:
          type: string
      400:
        description: Invalid request or AI not configured
      500:
        description: Translation failed
    """
    data = request.get_json()
    event_ids = data.get("ids", [])
    if not event_ids:
        return jsonify({"error": "Missing ids"}), 400

    if not get_config().ai.is_configured():
        return jsonify(
            {
                "error": 'AI translation is not properly configured. Please check your settings in the "AI" Tab.'
            }
        ), 400

    lines = [
        get_line_by_id(event_id)
        for event_id in event_ids
        if get_line_by_id(event_id) is not None
    ]

    text = "\n".join(line.text for line in lines)
    
    language = get_config().general.get_native_language_name() if get_config().general.native_language else "English"
    
    translate_multiple_lines_prompt = f"""
    **Professional Game Localization Task**
    Translate the following lines of game dialogue into natural-sounding, context-aware {language}:

    **Output Requirements**
    - Maintain the original tone and style of the dialogue.
    - Ensure that the translation is contextually appropriate for the game.
    - Pay attention to character names and any specific terminology used in the game.
    - Maintain Formatting and newline structure of the given lines. It should be very human readable as a dialogue.
    - Do not include any notes, alternatives, explanations, or any other surrounding text. Absolutely nothing but the translated lines.

    **Lines to Translate:**
    """

    translation = get_ai_prompt_result(
        get_all_lines(),
        text,
        lines[0],
        get_current_game(),
        custom_prompt=translate_multiple_lines_prompt,
    )

    return translation, 200


@app.route("/get_status", methods=["GET"])
def get_status():
    """
    Get current GSM status
    ---
    tags:
      - Text Processing
    responses:
      200:
        description: Current status information
        schema:
          type: object
    """
    return jsonify(gsm_status.to_dict()), 200


@app.template_filter("datetimeformat")
def datetimeformat(value, format="%Y-%m-%d %H:%M:%S"):
    """Formats a timestamp into a human-readable string."""
    if value is None:
        return ""
    return datetime.datetime.fromtimestamp(float(value)).strftime(format)


@app.route("/overview")
def overview():
    """
    Render overview page
    ---
    tags:
      - General
    responses:
      200:
        description: Overview page rendered
    """
    """Renders the overview page."""
    from GameSentenceMiner.util.configuration import get_master_config, get_stats_config

    return render_template(
        "overview.html",
        config=get_config(),
        master_config=get_master_config(),
        stats_config=get_stats_config(),
    )


@app.route("/stats")
def stats():
    """
    Render stats page
    ---
    tags:
      - General
    responses:
      200:
        description: Stats page rendered
    """
    """Renders the stats page."""
    from GameSentenceMiner.util.configuration import get_master_config, get_stats_config
    from GameSentenceMiner.util.stats_rollup_table import StatsRollupTable

    # Get first date from rollup table to avoid extra API call on page load
    first_rollup_date = StatsRollupTable.get_first_date()

    return render_template(
        "stats.html",
        config=get_config(),
        master_config=get_master_config(),
        stats_config=get_stats_config(),
        first_rollup_date=first_rollup_date,
    )


@app.route("/goals")
def goals():
    """
    Render goals page
    ---
    tags:
      - General
    responses:
      200:
        description: Goals page rendered
    """
    """Renders the goals page."""
    from GameSentenceMiner.util.configuration import get_master_config, get_stats_config

    return render_template(
        "goals.html",
        config=get_config(),
        master_config=get_master_config(),
        stats_config=get_stats_config(),
    )


@app.route("/search")
def search():
    """
    Render search page
    ---
    tags:
      - General
    responses:
      200:
        description: Search page rendered
    """
    """Renders the search page."""
    return render_template("search.html")


@app.route("/anki_stats")
def anki_stats():
    """
    Render Anki statistics page
    ---
    tags:
      - General
    responses:
      200:
        description: Anki statistics page rendered
    """
    """Renders the Anki statistics page."""
    return render_template("anki_stats.html")


@app.route("/get_websocket_port", methods=["GET"])
def get_websocket_port():
<<<<<<< HEAD
    """
    Get WebSocket port
    ---
    tags:
      - General
    responses:
      200:
        description: WebSocket port
        schema:
          type: object
          properties:
            port:
              type: integer
      500:
        description: Failed to get WebSocket port
    """
    return jsonify({"port": websocket_server_thread.get_ws_port_func()}), 200

=======
    return jsonify({"port": websocket_manager.get_hooker_server().get_port_func()}), 200
>>>>>>> dbc68097

def get_selected_lines():
    return [item.line for item in event_manager if item.checked]


def are_lines_selected():
    return any(item.checked for item in event_manager)


def reset_checked_lines():
    async def send_reset_message():
        await websocket_manager.send(
            ID_HOOKER,
            {
                "event": "reset_checkboxes",
            }
        )

    event_manager.reset_checked_lines()
    asyncio.run(send_reset_message())


def reset_buttons():
    async def send_reset_message():
        await websocket_manager.send(
            ID_HOOKER,
            {
                "event": "reset_buttons",
            }
        )

    asyncio.run(send_reset_message())


def open_texthooker():
    webbrowser.open(url + "/texthooker")


def start_web_server(debug=False):
    logger.debug("Starting web server...")
    import logging

    log = logging.getLogger("werkzeug")
    log.setLevel(logging.ERROR)  # Set to ERROR to suppress most logs

    # Open the default browser
    if get_config().general.open_multimine_on_startup:
        open_texthooker()

    # FOR TEXTHOOKER DEVELOPMENT, UNCOMMENT THE FOLLOWING LINE WITH Flask-CORS INSTALLED:
    # from flask_cors import CORS
    # CORS(app, resources={r"/*": {"origins": "http://localhost:5174"}})
    app.run(host=get_config().advanced.localhost_bind_address, port=port, debug=debug)


async def texthooker_page_coro(wait=False, debug=False):
    # Run the WebSocket server in the asyncio event loop
    flask_thread = threading.Thread(target=start_web_server, args=(debug,))
    flask_thread.daemon = True
    flask_thread.start()

    # Keep the main asyncio event loop running (for the WebSocket server)
    if wait:
        await asyncio.Event().wait()

def run_text_hooker_page():
    try:
        asyncio.run(texthooker_page_coro())
    except KeyboardInterrupt:
        logger.info("Shutting down due to KeyboardInterrupt.")


if __name__ == "__main__":
    start_web_server(debug=True)<|MERGE_RESOLUTION|>--- conflicted
+++ resolved
@@ -66,56 +66,6 @@
 except ImportError:
     logger.warning(
         "flask-compress not installed. Run 'pip install flask-compress' for better performance."
-    )
-
-# Configure Swagger/Flasgger for API documentation
-try:
-    from flasgger import Swagger
-    
-    swagger_config = {
-        "headers": [],
-        "specs": [
-            {
-                "endpoint": "apispec",
-                "route": "/apispec.json",
-                "rule_filter": lambda rule: True,
-                "model_filter": lambda tag: True,
-            }
-        ],
-        "static_url_path": "/flasgger_static",
-        "swagger_ui": True,
-        "specs_route": "/api/docs"
-    }
-    
-    swagger_template = {
-        "swagger": "2.0",
-        "info": {
-            "title": "GameSentenceMiner API",
-            "description": "API documentation for GameSentenceMiner - A tool for mining sentences from Japanese games",
-            "version": "1.0.0",
-            "contact": {
-                "name": "GameSentenceMiner",
-                "url": "https://github.com/yourusername/GameSentenceMiner"
-            }
-        },
-        "host": f"localhost:{port}",
-        "basePath": "/",
-        "schemes": ["http"],
-        "tags": [
-            {"name": "Database", "description": "Database operations and search"},
-            {"name": "Statistics", "description": "Statistics and analytics endpoints"},
-            {"name": "Anki", "description": "Anki integration endpoints"},
-            {"name": "Jiten", "description": "Jiten.moe integration endpoints"},
-            {"name": "Text Processing", "description": "Text replacement and processing"},
-            {"name": "Goals", "description": "Goals and progress tracking"},
-        ]
-    }
-    
-    Swagger(app, config=swagger_config, template=swagger_template)
-    logger.info("Swagger API documentation enabled at /api/docs")
-except ImportError:
-    logger.warning(
-        "flasgger not installed. Run 'pip install flasgger' for API documentation support."
     )
 
 
@@ -174,24 +124,6 @@
 
 @app.route("/load-data", methods=["GET"])
 def load_data():
-    """
-    Load text replacement data
-    ---
-    tags:
-      - Text Processing
-    responses:
-      200:
-        description: Text replacement configuration
-        schema:
-          type: object
-          properties:
-            enabled:
-              type: boolean
-            args:
-              type: object
-      500:
-        description: Failed to load data
-    """
     try:
         data = load_data_from_file()
         return jsonify(data), 200
@@ -201,30 +133,6 @@
 
 @app.route("/save-data", methods=["POST"])
 def save_data():
-    """
-    Save text replacement data
-    ---
-    tags:
-      - Text Processing
-    parameters:
-      - name: body
-        in: body
-        required: true
-        schema:
-          type: object
-          properties:
-            enabled:
-              type: boolean
-            args:
-              type: object
-    responses:
-      200:
-        description: Data saved successfully
-      400:
-        description: Invalid data format
-      500:
-        description: Failed to save data
-    """
     try:
         data = request.get_json()
         if not isinstance(data, dict):
@@ -245,17 +153,6 @@
 
 @app.route("/favicon.ico")
 def favicon():
-    """
-    Get favicon
-    ---
-    tags:
-      - General
-    responses:
-      200:
-        description: Favicon file
-      404:
-        description: Favicon not found
-    """
     return send_from_directory(
         os.path.join(app.root_path, "static"),
         "favicon.ico",
@@ -265,76 +162,21 @@
 
 @app.route("/<path:filename>")
 def serve_static(filename):
-    """
-    Serve static files from pages directory
-    ---
-    tags:
-      - General
-    parameters:
-      - name: filename
-        in: path
-        type: string
-        required: true
-        description: Static file path
-    responses:
-      200:
-        description: Static file content
-      404:
-        description: File not found
-    """
     return send_from_directory("pages", filename)
 
 
 @app.route("/")
 def index():
-    """
-    Serve main index page
-    ---
-    tags:
-      - General
-    responses:
-      200:
-        description: Main index page
-    """
     return send_from_directory("templates", "index.html")
 
 
 @app.route("/texthooker")
 def texthooker():
-    """
-    Serve texthooker page
-    ---
-    tags:
-      - General
-    responses:
-      200:
-        description: Texthooker page
-    """
     return send_from_directory("templates", "index.html")
 
 
 @app.route("/textreplacements")
 def textreplacements():
-    """
-    Get text replacements configuration
-    ---
-    tags:
-      - Text Processing
-    responses:
-      200:
-        description: Text replacements configuration
-        schema:
-          type: object
-          properties:
-            enabled:
-              type: boolean
-            args:
-              type: object
-      404:
-        description: Text replacements file not found
-      500:
-        description: Failed to load text replacements
-    """
     # Serve the text replacements data as JSON for compatibility
     try:
         if not os.path.exists(TEXT_REPLACEMENTS_FILE):
@@ -348,62 +190,16 @@
 
 @app.route("/database")
 def database():
-    """
-    Serve database page
-    ---
-    tags:
-      - General
-    responses:
-      200:
-        description: Database page
-    """
     return flask.render_template("database.html")
 
 
 @app.route("/data", methods=["GET"])
 def get_data():
-    """
-    Get all event data
-    ---
-    tags:
-      - Text Processing
-    responses:
-      200:
-        description: List of all events
-        schema:
-          type: array
-          items:
-            type: object
-      500:
-        description: Failed to get event data
-    """
     return jsonify([event.to_dict() for event in event_manager])
 
 
 @app.route("/get_ids", methods=["GET"])
 def get_ids():
-    """
-    Get event IDs and timed out IDs
-    ---
-    tags:
-      - Text Processing
-    responses:
-      200:
-        description: Event IDs and timed out IDs
-        schema:
-          type: object
-          properties:
-            ids:
-              type: array
-              items:
-                type: string
-            timed_out_ids:
-              type: array
-              items:
-                type: string
-      500:
-        description: Failed to get IDs
-    """
     asyncio.run(check_for_lines_outside_replay_buffer())
     return jsonify(
         {
@@ -415,22 +211,6 @@
 
 @app.route("/clear_history", methods=["POST"])
 def clear_history():
-    """
-    Clear event history
-    ---
-    tags:
-      - Text Processing
-    responses:
-      200:
-        description: History cleared successfully
-        schema:
-          type: object
-          properties:
-            message:
-              type: string
-      500:
-        description: Failed to clear history
-    """
     temp_em = EventManager()
     temp_em.clear_history()
     temp_em.close_connection()
@@ -473,34 +253,6 @@
 
 @app.route("/update_checkbox", methods=["POST"])
 def update_event():
-    """
-    Update event checkbox status
-    ---
-    tags:
-      - Text Processing
-    parameters:
-      - name: body
-        in: body
-        required: true
-        schema:
-          type: object
-          properties:
-            id:
-              type: string
-              description: Event ID
-    responses:
-      200:
-        description: Event updated successfully
-        schema:
-          type: object
-          properties:
-            message:
-              type: string
-      400:
-        description: Missing event ID
-      500:
-        description: Failed to update event
-    """
     data = request.get_json()
     event_id = data.get("id")
 
@@ -513,29 +265,7 @@
 
 @app.route("/get-screenshot", methods=["Post"])
 def get_screenshot():
-    """
-    Get screenshot of current game screen
-    ---
-    tags:
-      - Text Processing
-    parameters:
-      - name: body
-        in: body
-        required: true
-        schema:
-          type: object
-          properties:
-            id:
-              type: string
-              description: Event ID
-    responses:
-      200:
-        description: Screenshot captured successfully
-      400:
-        description: Missing or invalid event ID
-      500:
-        description: Failed to capture screenshot
-    """
+    """Endpoint to get a screenshot of the current game screen."""
     data = request.get_json()
     event_id = data.get("id")
     if event_id is None:
@@ -559,29 +289,7 @@
 
 @app.route("/play-audio", methods=["POST"])
 def play_audio():
-    """
-    Play audio for a specific event
-    ---
-    tags:
-      - Text Processing
-    parameters:
-      - name: body
-        in: body
-        required: true
-        schema:
-          type: object
-          properties:
-            id:
-              type: string
-              description: Event ID
-    responses:
-      200:
-        description: Audio played successfully
-      400:
-        description: Missing or invalid event ID
-      500:
-        description: Failed to play audio
-    """
+    """Endpoint to play audio for a specific event."""
     data = request.get_json()
     event_id = data.get("id")
     if event_id is None:
@@ -607,36 +315,6 @@
 
 @app.route("/translate-line", methods=["POST"])
 def translate_line():
-    """
-    Translate a single line using AI
-    ---
-    tags:
-      - Text Processing
-    parameters:
-      - name: body
-        in: body
-        required: true
-        schema:
-          type: object
-          properties:
-            id:
-              type: string
-              description: Line ID to translate
-            text:
-              type: string
-              description: Optional text override
-    responses:
-      200:
-        description: Translation result
-        schema:
-          type: object
-          properties:
-            TL:
-              type: string
-              description: Translated text
-      400:
-        description: Invalid request or AI not configured
-    """
     data = request.get_json()
     event_id = data.get("id")
     text = data.get("text", "").strip()
@@ -680,33 +358,6 @@
 
 @app.route("/translate-multiple", methods=["POST"])
 def translate_multiple():
-    """
-    Translate multiple lines using AI
-    ---
-    tags:
-      - Text Processing
-    parameters:
-      - name: body
-        in: body
-        required: true
-        schema:
-          type: object
-          properties:
-            ids:
-              type: array
-              items:
-                type: string
-              description: List of line IDs to translate
-    responses:
-      200:
-        description: Translation result
-        schema:
-          type: string
-      400:
-        description: Invalid request or AI not configured
-      500:
-        description: Translation failed
-    """
     data = request.get_json()
     event_ids = data.get("ids", [])
     if not event_ids:
@@ -756,17 +407,6 @@
 
 @app.route("/get_status", methods=["GET"])
 def get_status():
-    """
-    Get current GSM status
-    ---
-    tags:
-      - Text Processing
-    responses:
-      200:
-        description: Current status information
-        schema:
-          type: object
-    """
     return jsonify(gsm_status.to_dict()), 200
 
 
@@ -780,15 +420,6 @@
 
 @app.route("/overview")
 def overview():
-    """
-    Render overview page
-    ---
-    tags:
-      - General
-    responses:
-      200:
-        description: Overview page rendered
-    """
     """Renders the overview page."""
     from GameSentenceMiner.util.configuration import get_master_config, get_stats_config
 
@@ -802,15 +433,6 @@
 
 @app.route("/stats")
 def stats():
-    """
-    Render stats page
-    ---
-    tags:
-      - General
-    responses:
-      200:
-        description: Stats page rendered
-    """
     """Renders the stats page."""
     from GameSentenceMiner.util.configuration import get_master_config, get_stats_config
     from GameSentenceMiner.util.stats_rollup_table import StatsRollupTable
@@ -829,15 +451,6 @@
 
 @app.route("/goals")
 def goals():
-    """
-    Render goals page
-    ---
-    tags:
-      - General
-    responses:
-      200:
-        description: Goals page rendered
-    """
     """Renders the goals page."""
     from GameSentenceMiner.util.configuration import get_master_config, get_stats_config
 
@@ -851,58 +464,19 @@
 
 @app.route("/search")
 def search():
-    """
-    Render search page
-    ---
-    tags:
-      - General
-    responses:
-      200:
-        description: Search page rendered
-    """
     """Renders the search page."""
     return render_template("search.html")
 
 
 @app.route("/anki_stats")
 def anki_stats():
-    """
-    Render Anki statistics page
-    ---
-    tags:
-      - General
-    responses:
-      200:
-        description: Anki statistics page rendered
-    """
     """Renders the Anki statistics page."""
     return render_template("anki_stats.html")
 
 
 @app.route("/get_websocket_port", methods=["GET"])
 def get_websocket_port():
-<<<<<<< HEAD
-    """
-    Get WebSocket port
-    ---
-    tags:
-      - General
-    responses:
-      200:
-        description: WebSocket port
-        schema:
-          type: object
-          properties:
-            port:
-              type: integer
-      500:
-        description: Failed to get WebSocket port
-    """
-    return jsonify({"port": websocket_server_thread.get_ws_port_func()}), 200
-
-=======
     return jsonify({"port": websocket_manager.get_hooker_server().get_port_func()}), 200
->>>>>>> dbc68097
 
 def get_selected_lines():
     return [item.line for item in event_manager if item.checked]
